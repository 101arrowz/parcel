--- conflicted
+++ resolved
@@ -15,16 +15,9 @@
   }
 }
 
-<<<<<<< HEAD
-async function run(path, id, pkg, options, isWarmUp) {
+async function run(path, id, isWarmUp) {
   try {
-    options.isWarmUp = isWarmUp;
-    return await pipeline.process(path, id, pkg, options);
-=======
-async function run(path, isWarmUp) {
-  try {
-    return await pipeline.process(path, isWarmUp);
->>>>>>> 87b1ea98
+    return await pipeline.process(path, id, isWarmUp);
   } catch (e) {
     e.fileName = path;
     throw e;
