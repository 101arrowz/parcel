--- conflicted
+++ resolved
@@ -297,19 +297,12 @@
     node.invalidateReason |= reason;
     this.invalidNodeIds.add(nodeId);
 
-<<<<<<< HEAD
-      let parentNodes = this.getNodesConnectedTo(
-        node,
-        requestGraphEdgeTypes.subrequest,
-      );
-      for (let parentNode of parentNodes) {
-        this.invalidateNode(parentNode, reason);
-      }
-=======
-    let parentNodes = this.getNodeIdsConnectedTo(nodeId, 'subrequest');
+    let parentNodes = this.getNodeIdsConnectedTo(
+      nodeId,
+      requestGraphEdgeTypes.subrequest,
+    );
     for (let parentNode of parentNodes) {
       this.invalidateNode(parentNode, reason);
->>>>>>> 3baf990a
     }
   }
 
@@ -326,15 +319,9 @@
       let node = nullthrows(this.getNode(nodeId));
       invariant(node.type === 'env');
       if (env[node.value.key] !== node.value.value) {
-<<<<<<< HEAD
-        let parentNodes = this.getNodesConnectedTo(
-          node,
-          requestGraphEdgeTypes.invalidated_by_update,
-=======
         let parentNodes = this.getNodeIdsConnectedTo(
           nodeId,
-          'invalidated_by_update',
->>>>>>> 3baf990a
+          requestGraphEdgeTypes.invalidated_by_update,
         );
         for (let parentNode of parentNodes) {
           this.invalidateNode(parentNode, ENV_CHANGE);
@@ -348,15 +335,9 @@
       let node = nullthrows(this.getNode(nodeId));
       invariant(node.type === 'option');
       if (hashFromOption(options[node.value.key]) !== node.value.hash) {
-<<<<<<< HEAD
-        let parentNodes = this.getNodesConnectedTo(
-          node,
-          requestGraphEdgeTypes.invalidated_by_update,
-=======
         let parentNodes = this.getNodeIdsConnectedTo(
           nodeId,
-          'invalidated_by_update',
->>>>>>> 3baf990a
+          requestGraphEdgeTypes.invalidated_by_update,
         );
         for (let parentNode of parentNodes) {
           this.invalidateNode(parentNode, OPTION_CHANGE);
@@ -368,46 +349,36 @@
   invalidateOnFileUpdate(requestNodeId: NodeId, filePath: FilePath) {
     let fileNodeId = this.addNode(nodeFromFilePath(filePath));
 
-<<<<<<< HEAD
     if (
       !this.hasEdge(
-        requestNode.id,
-        fileNode.id,
+        requestNodeId,
+        fileNodeId,
         requestGraphEdgeTypes.invalidated_by_update,
       )
     ) {
       this.addEdge(
-        requestNode.id,
-        fileNode.id,
+        requestNodeId,
+        fileNodeId,
         requestGraphEdgeTypes.invalidated_by_update,
       );
-=======
-    if (!this.hasEdge(requestNodeId, fileNodeId, 'invalidated_by_update')) {
-      this.addEdge(requestNodeId, fileNodeId, 'invalidated_by_update');
->>>>>>> 3baf990a
     }
   }
 
   invalidateOnFileDelete(requestNodeId: NodeId, filePath: FilePath) {
     let fileNodeId = this.addNode(nodeFromFilePath(filePath));
 
-<<<<<<< HEAD
     if (
       !this.hasEdge(
-        requestNode.id,
-        fileNode.id,
+        requestNodeId,
+        fileNodeId,
         requestGraphEdgeTypes.invalidated_by_delete,
       )
     ) {
       this.addEdge(
-        requestNode.id,
-        fileNode.id,
+        requestNodeId,
+        fileNodeId,
         requestGraphEdgeTypes.invalidated_by_delete,
       );
-=======
-    if (!this.hasEdge(requestNodeId, fileNodeId, 'invalidated_by_delete')) {
-      this.addEdge(requestNodeId, fileNodeId, 'invalidated_by_delete');
->>>>>>> 3baf990a
     }
   }
 
@@ -430,17 +401,18 @@
 
         let fileNameNodeId = this.addNode(fileNameNode);
         if (
-<<<<<<< HEAD
-          last != null &&
-          !this.hasEdge(last.id, fileNameNode.id, requestGraphEdgeTypes.dirname)
+          lastNodeId != null &&
+          !this.hasEdge(
+            lastNodeId,
+            fileNameNodeId,
+            requestGraphEdgeTypes.dirname,
+          )
         ) {
-          this.addEdge(last.id, fileNameNode.id, requestGraphEdgeTypes.dirname);
-=======
-          lastNodeId != null &&
-          !this.hasEdge(lastNodeId, fileNameNodeId, 'dirname')
-        ) {
-          this.addEdge(lastNodeId, fileNameNodeId, 'dirname');
->>>>>>> 3baf990a
+          this.addEdge(
+            lastNodeId,
+            fileNameNodeId,
+            requestGraphEdgeTypes.dirname,
+          );
         }
 
         lastNodeId = fileNameNodeId;
@@ -461,44 +433,34 @@
       // This indicates a complete match, and any requests attached to the `aboveFilePath`
       // node will be invalidated.
       let firstId = 'file_name:' + parts[0];
-<<<<<<< HEAD
+      let firstNodeId = this.getNodeIdByContentKey(firstId);
       if (
         !this.hasEdge(
-          node.id,
-          firstId,
+          nodeId,
+          firstNodeId,
           requestGraphEdgeTypes.invalidated_by_create_above,
         )
       ) {
         this.addEdge(
-          node.id,
-          firstId,
+          nodeId,
+          firstNodeId,
           requestGraphEdgeTypes.invalidated_by_create_above,
         );
       }
 
-      invariant(last != null);
+      invariant(lastNodeId != null);
       if (
         !this.hasEdge(
-          last.id,
-          node.id,
+          lastNodeId,
+          nodeId,
           requestGraphEdgeTypes.invalidated_by_create_above,
         )
       ) {
         this.addEdge(
-          last.id,
-          node.id,
+          lastNodeId,
+          nodeId,
           requestGraphEdgeTypes.invalidated_by_create_above,
         );
-=======
-      let firstNodeId = this.getNodeIdByContentKey(firstId);
-      if (!this.hasEdge(nodeId, firstNodeId, 'invalidated_by_create_above')) {
-        this.addEdge(nodeId, firstNodeId, 'invalidated_by_create_above');
-      }
-
-      invariant(lastNodeId != null);
-      if (!this.hasEdge(lastNodeId, nodeId, 'invalidated_by_create_above')) {
-        this.addEdge(lastNodeId, nodeId, 'invalidated_by_create_above');
->>>>>>> 3baf990a
       }
     } else if (input.filePath != null) {
       node = nodeFromFilePath(input.filePath);
@@ -506,28 +468,19 @@
       throw new Error('Invalid invalidation');
     }
 
-<<<<<<< HEAD
-    if (!this.hasNode(node.id)) {
-      this.addNode(node);
-    }
-
+    let nodeId = this.addNode(node);
     if (
       !this.hasEdge(
-        requestNode.id,
-        node.id,
+        requestNodeId,
+        nodeId,
         requestGraphEdgeTypes.invalidated_by_create,
       )
     ) {
       this.addEdge(
-        requestNode.id,
-        node.id,
+        requestNodeId,
+        nodeId,
         requestGraphEdgeTypes.invalidated_by_create,
       );
-=======
-    let nodeId = this.addNode(node);
-    if (!this.hasEdge(requestNodeId, nodeId, 'invalidated_by_create')) {
-      this.addEdge(requestNodeId, nodeId, 'invalidated_by_create');
->>>>>>> 3baf990a
     }
   }
 
@@ -544,23 +497,18 @@
     let envNode = nodeFromEnv(env, value);
     let envNodeId = this.addNode(envNode);
 
-<<<<<<< HEAD
     if (
       !this.hasEdge(
-        requestNode.id,
-        envNode.id,
+        requestNodeId,
+        envNodeId,
         requestGraphEdgeTypes.invalidated_by_update,
       )
     ) {
       this.addEdge(
-        requestNode.id,
-        envNode.id,
+        requestNodeId,
+        envNodeId,
         requestGraphEdgeTypes.invalidated_by_update,
       );
-=======
-    if (!this.hasEdge(requestNodeId, envNodeId, 'invalidated_by_update')) {
-      this.addEdge(requestNodeId, envNodeId, 'invalidated_by_update');
->>>>>>> 3baf990a
     }
   }
 
@@ -572,54 +520,41 @@
     let optionNode = nodeFromOption(option, value);
     let optionNodeId = this.addNode(optionNode);
 
-<<<<<<< HEAD
     if (
       !this.hasEdge(
-        requestNode.id,
-        optionNode.id,
+        requestNodeId,
+        optionNodeId,
         requestGraphEdgeTypes.invalidated_by_update,
       )
     ) {
       this.addEdge(
-        requestNode.id,
-        optionNode.id,
+        requestNodeId,
+        optionNodeId,
         requestGraphEdgeTypes.invalidated_by_update,
       );
     }
   }
 
-  clearInvalidations(node: RequestNode) {
-    this.unpredicatableNodeIds.delete(node.id);
-    this.replaceNodesConnectedTo(
-      node,
+  clearInvalidations(nodeId: NodeId) {
+    this.unpredicatableNodeIds.delete(nodeId);
+    this.replaceNodeIdsConnectedTo(
+      nodeId,
       [],
       null,
       requestGraphEdgeTypes.invalidated_by_update,
     );
-    this.replaceNodesConnectedTo(
-      node,
+    this.replaceNodeIdsConnectedTo(
+      nodeId,
       [],
       null,
       requestGraphEdgeTypes.invalidated_by_delete,
     );
-    this.replaceNodesConnectedTo(
-      node,
+    this.replaceNodeIdsConnectedTo(
+      nodeId,
       [],
       null,
       requestGraphEdgeTypes.invalidated_by_create,
     );
-=======
-    if (!this.hasEdge(requestNodeId, optionNodeId, 'invalidated_by_update')) {
-      this.addEdge(requestNodeId, optionNodeId, 'invalidated_by_update');
-    }
-  }
-
-  clearInvalidations(nodeId: NodeId) {
-    this.unpredicatableNodeIds.delete(nodeId);
-    this.replaceNodeIdsConnectedTo(nodeId, [], null, 'invalidated_by_update');
-    this.replaceNodeIdsConnectedTo(nodeId, [], null, 'invalidated_by_delete');
-    this.replaceNodeIdsConnectedTo(nodeId, [], null, 'invalidated_by_create');
->>>>>>> 3baf990a
   }
 
   getInvalidations(requestNodeId: NodeId): Array<RequestInvalidation> {
@@ -628,16 +563,9 @@
     }
 
     // For now just handling updates. Could add creates/deletes later if needed.
-<<<<<<< HEAD
-    let requestNode = this.getRequestNode(requestId);
-    let invalidations = this.getNodesConnectedFrom(
-      requestNode,
-      requestGraphEdgeTypes.invalidated_by_update,
-=======
     let invalidations = this.getNodeIdsConnectedFrom(
       requestNodeId,
-      'invalidated_by_update',
->>>>>>> 3baf990a
+      requestGraphEdgeTypes.invalidated_by_update,
     );
     return invalidations
       .map(nodeId => {
@@ -659,15 +587,10 @@
       return [];
     }
 
-<<<<<<< HEAD
-    let requestNode = this.getRequestNode(requestId);
-    let subRequests = this.getNodesConnectedFrom(
-      requestNode,
+    let subRequests = this.getNodeIdsConnectedFrom(
+      requestNodeId,
       requestGraphEdgeTypes.subrequest,
     );
-=======
-    let subRequests = this.getNodeIdsConnectedFrom(requestNodeId, 'subrequest');
->>>>>>> 3baf990a
 
     return subRequests.map(nodeId => {
       let node = nullthrows(this.getNode(nodeId));
@@ -690,25 +613,16 @@
     for (let matchNode of matchNodes) {
       let matchNodeId = this.getNodeIdByContentKey(matchNode.id);
       if (
-<<<<<<< HEAD
         this.hasEdge(
-          node.id,
-          matchNode.id,
+          nodeId,
+          matchNodeId,
           requestGraphEdgeTypes.invalidated_by_create_above,
         ) &&
         isDirectoryInside(path.dirname(matchNode.value.filePath), dirname)
       ) {
-        let connectedNodes = this.getNodesConnectedTo(
-          matchNode,
-          requestGraphEdgeTypes.invalidated_by_create,
-=======
-        this.hasEdge(nodeId, matchNodeId, 'invalidated_by_create_above') &&
-        isDirectoryInside(path.dirname(matchNode.value.filePath), dirname)
-      ) {
         let connectedNodes = this.getNodeIdsConnectedTo(
           matchNodeId,
-          'invalidated_by_create',
->>>>>>> 3baf990a
+          requestGraphEdgeTypes.invalidated_by_create,
         );
         for (let connectedNode of connectedNodes) {
           this.invalidateNode(connectedNode, FILE_CREATE);
@@ -719,25 +633,19 @@
     // Find the `file_name` node for the parent directory and
     // recursively invalidate connected requests as described above.
     let basename = path.basename(dirname);
-<<<<<<< HEAD
-    let parent = this.getNode('file_name:' + basename);
-    if (
-      parent != null &&
-      this.hasEdge(node.id, parent.id, requestGraphEdgeTypes.dirname)
-    ) {
-      invariant(parent.type === 'file_name');
-      this.invalidateFileNameNode(parent, dirname, matchNodes);
-=======
     let contentKey = 'file_name:' + basename;
     if (this.hasContentKey(contentKey)) {
       if (
-        this.hasEdge(nodeId, this.getNodeIdByContentKey(contentKey), 'dirname')
+        this.hasEdge(
+          nodeId,
+          this.getNodeIdByContentKey(contentKey),
+          requestGraphEdgeTypes.dirname,
+        )
       ) {
         let parent = nullthrows(this.getNodeByContentKey(contentKey));
         invariant(parent.type === 'file_name');
         this.invalidateFileNameNode(parent, dirname, matchNodes);
       }
->>>>>>> 3baf990a
     }
   }
 
@@ -749,33 +657,22 @@
       // sometimes mac os reports update events as create events.
       // if it was a create event, but the file already exists in the graph,
       // then also invalidate nodes connected by invalidated_by_update edges.
-<<<<<<< HEAD
-      if (node && (type === 'create' || type === 'update')) {
-        let nodes = this.getNodesConnectedTo(
-          node,
+      if (hasFileRequest && (type === 'create' || type === 'update')) {
+        let nodeId = this.getNodeIdByContentKey(filePath);
+        let nodes = this.getNodeIdsConnectedTo(
+          nodeId,
           requestGraphEdgeTypes.invalidated_by_update,
         );
-=======
-      if (hasFileRequest && (type === 'create' || type === 'update')) {
-        let nodeId = this.getNodeIdByContentKey(filePath);
-        let nodes = this.getNodeIdsConnectedTo(nodeId, 'invalidated_by_update');
-
->>>>>>> 3baf990a
+
         for (let connectedNode of nodes) {
           didInvalidate = true;
           this.invalidateNode(connectedNode, FILE_UPDATE);
         }
 
         if (type === 'create') {
-<<<<<<< HEAD
-          let nodes = this.getNodesConnectedTo(
-            node,
-            requestGraphEdgeTypes.invalidated_by_create,
-=======
           let nodes = this.getNodeIdsConnectedTo(
             nodeId,
-            'invalidated_by_create',
->>>>>>> 3baf990a
+            requestGraphEdgeTypes.invalidated_by_create,
           );
           for (let connectedNode of nodes) {
             didInvalidate = true;
@@ -790,18 +687,11 @@
             'file_name:' + basename,
           );
           // Find potential file nodes to be invalidated if this file name pattern matches
-<<<<<<< HEAD
-          let above = this.getNodesConnectedTo(
-            fileNameNode,
-            requestGraphEdgeTypes.invalidated_by_create_above,
-          ).map(node => {
-=======
           let above = this.getNodeIdsConnectedTo(
             fileNameNodeId,
-            'invalidated_by_create_above',
+            requestGraphEdgeTypes.invalidated_by_create_above,
           ).map(nodeId => {
             let node = nullthrows(this.getNode(nodeId));
->>>>>>> 3baf990a
             invariant(node.type === 'file');
             return node;
           });
@@ -817,15 +707,9 @@
           invariant(globNode && globNode.type === 'glob');
 
           if (isGlobMatch(filePath, globNode.value)) {
-<<<<<<< HEAD
-            let connectedNodes = this.getNodesConnectedTo(
-              globNode,
-              requestGraphEdgeTypes.invalidated_by_create,
-=======
             let connectedNodes = this.getNodeIdsConnectedTo(
               globeNodeId,
-              'invalidated_by_create',
->>>>>>> 3baf990a
+              requestGraphEdgeTypes.invalidated_by_create,
             );
             for (let connectedNode of connectedNodes) {
               didInvalidate = true;
@@ -833,18 +717,11 @@
             }
           }
         }
-<<<<<<< HEAD
-      } else if (node && type === 'delete') {
-        for (let connectedNode of this.getNodesConnectedTo(
-          node,
-          requestGraphEdgeTypes.invalidated_by_delete,
-=======
       } else if (hasFileRequest && type === 'delete') {
         let nodeId = this.getNodeIdByContentKey(filePath);
         for (let connectedNode of this.getNodeIdsConnectedTo(
           nodeId,
-          'invalidated_by_delete',
->>>>>>> 3baf990a
+          requestGraphEdgeTypes.invalidated_by_delete,
         )) {
           didInvalidate = true;
           this.invalidateNode(connectedNode, FILE_DELETE);
