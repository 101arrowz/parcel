// @flow strict-local

<<<<<<< HEAD
import {fromNodeId} from './types';
=======
import {toNodeId, fromNodeId} from './types';
import EfficientGraph from './EfficientGraph';
>>>>>>> 00ca256e
import type {Edge, Node, NodeId} from './types';
import EfficientGraph from './EfficientGraph';
import type {TraversalActions, GraphVisitor} from '@parcel/types';

import assert from 'assert';
import nullthrows from 'nullthrows';

type NullEdgeType = 1;
export type GraphOpts<TNode, TEdgeType: number = 1> = {|
  nodes?: Map<NodeId, TNode>,
  edges?: AdjacencyListMap<TEdgeType | NullEdgeType>,
  rootNodeId?: ?NodeId,
  nextNodeId?: ?number,
|};

export const ALL_EDGE_TYPES = '@@all_edge_types';

export default class Graph<TNode: Node, TEdgeType: number = 1> {
  nodes: Map<NodeId, TNode>;
  inboundEdges: AdjacencyList<TEdgeType | NullEdgeType>;
  outboundEdges: AdjacencyList<TEdgeType | NullEdgeType>;
  adjacencyList: EfficientGraph;
  rootNodeId: ?NodeId;
  nextNodeId: number = 0;
  // should we include the generics?
  _graph: EfficientGraph;

  constructor(opts: ?GraphOpts<TNode, TEdgeType>) {
    this.nodes = opts?.nodes || new Map();
    this.setRootNodeId(opts?.rootNodeId);
    this.nextNodeId = opts?.nextNodeId ?? 0;
    this._graph = new EfficientGraph();

    let edges = opts?.edges;
    if (edges != null) {
      // this.inboundEdges = new AdjacencyList();
      // this.outboundEdges = new AdjacencyList(edges);
      this.adjacencyList = new EfficientGraph();
      for (let [from, edgeList] of edges) {
        for (let [type, toNodes] of edgeList) {
          for (let to of toNodes) {
            // this.inboundEdges.addEdge(to, from, type);
            this.adjacencyList.addEdge(to, from, type);
          }
        }
      }
    } else {
      // this.inboundEdges = new AdjacencyList();
      // this.outboundEdges = new AdjacencyList();
      this.adjacencyList = new EfficientGraph();
    }
  }

  setRootNodeId(id: ?NodeId) {
    this.rootNodeId = id;
  }

  static deserialize(
    opts: GraphOpts<TNode, TEdgeType>,
  ): Graph<TNode, TEdgeType> {
    return new this({
      nodes: opts.nodes,
      edges: opts.edges,
      rootNodeId: opts.rootNodeId,
      nextNodeId: opts.nextNodeId,
    });
  }

  serialize(): GraphOpts<TNode, TEdgeType> {
    return {
      nodes: this.nodes,
      edges: this.outboundEdges.getListMap(),
      rootNodeId: this.rootNodeId,
      nextNodeId: this.nextNodeId,
    };
  }

  // Returns a list of all edges in the graph. This can be large, so iterating
  // the complete list can be costly in large graphs. Used when merging graphs.
  getAllEdges(): Array<Edge<TEdgeType | NullEdgeType>> {
    let edges = [];
    for (let [from, edgeList] of this.outboundEdges.getListMap()) {
      for (let [type, toNodes] of edgeList) {
        for (let to of toNodes) {
          edges.push({from, to, type});
        }
      }
    }
    return edges;
  }

  addNode(node: TNode): NodeId {
<<<<<<< HEAD
    // let id = toNodeId(this.nextNodeId++);
    let id = this._graph.addNode();
=======
    let id = this.adjacencyList.addNode();
>>>>>>> 00ca256e
    this.nodes.set(id, node);
    return id;
  }

  hasNode(id: NodeId): boolean {
    return this.nodes.has(id);
  }

  getNode(id: NodeId): ?TNode {
    return this.nodes.get(id);
  }

  addEdge(from: NodeId, to: NodeId, type: TEdgeType | NullEdgeType = 1): void {
    if (!this.getNode(from)) {
      throw new Error(`"from" node '${fromNodeId(from)}' not found`);
    }

    if (!this.getNode(to)) {
      throw new Error(`"to" node '${fromNodeId(to)}' not found`);
    }

    // this.outboundEdges.addEdge(from, to, type);
    // this.inboundEdges.addEdge(to, from, type);
<<<<<<< HEAD
    this._graph.addEdge(from, to, type);
=======
    this.adjacencyList.addEdge(from, to, type);
>>>>>>> 00ca256e
  }

  hasEdge(
    from: NodeId,
    to: NodeId,
    type?: TEdgeType | NullEdgeType = 1,
  ): boolean {
    // return this.outboundEdges.hasEdge(from, to, type);
<<<<<<< HEAD
    return this._graph.hasEdge(from, to, type);
=======
    return this.adjacencyList.hasEdge(from, to, type);
>>>>>>> 00ca256e
  }

  getNodeIdsConnectedTo(
    nodeId: NodeId,
    type: TEdgeType | NullEdgeType | Array<TEdgeType | NullEdgeType> = 1,
  ): Array<NodeId> {
    this._assertHasNodeId(nodeId);

    return [...this._graph.getNodesConnectedTo(nodeId, Number(type))];
    // let inboundByType = this.inboundEdges.getEdgesByType(nodeId);
    // if (inboundByType == null) {
    //   return [];
    // }

    // let nodes;
    // if (type === ALL_EDGE_TYPES) {
    //   nodes = new Set();
    //   for (let [, typeNodes] of inboundByType) {
    //     for (let node of typeNodes) {
    //       nodes.add(node);
    //     }
    //   }
    // } else if (Array.isArray(type)) {
    //   nodes = new Set();
    //   for (let typeName of type) {
    //     for (let node of inboundByType.get(typeName)?.values() ?? []) {
    //       nodes.add(node);
    //     }
    //   }
    // } else {
    //   nodes = new Set(inboundByType.get(type)?.values() ?? []);
    // }

    // return [...nodes];
  }

  getNodeIdsConnectedFrom(
    nodeId: NodeId,
    type: TEdgeType | NullEdgeType | Array<TEdgeType | NullEdgeType> = 1,
  ): Array<NodeId> {
    this._assertHasNodeId(nodeId);

    return [...this._graph.getNodesConnectedFrom(nodeId, Number(type))];
    // let outboundByType = this.outboundEdges.getEdgesByType(nodeId);
    // if (outboundByType == null) {
    //   return [];
    // }

    // let nodes;
    // if (type === ALL_EDGE_TYPES) {
    //   nodes = new Set();
    //   for (let [, typeNodes] of outboundByType) {
    //     for (let node of typeNodes) {
    //       nodes.add(node);
    //     }
    //   }
    // } else if (Array.isArray(type)) {
    //   nodes = new Set();
    //   for (let typeName of type) {
    //     for (let node of outboundByType.get(typeName)?.values() ?? []) {
    //       nodes.add(node);
    //     }
    //   }
    // } else {
    //   nodes = new Set(outboundByType.get(type)?.values() ?? []);
    // }

    // return [...nodes];
  }

  // Removes node and any edges coming from or to that node
  removeNode(nodeId: NodeId) {
    this._assertHasNodeId(nodeId);

    for (let from of [
      ...this.adjacencyList.getNodesConnectedTo(nodeId, ALL_EDGE_TYPES),
    ]) {
      this.removeEdge(
        from,
        nodeId,
        0 /* any type */,
        // Do not allow orphans to be removed as this node could be one
        // and is already being removed.
        false /* removeOrphans */,
      );
    }

    for (let to of [
      ...this.adjacencyList.getNodesConnectedFrom(nodeId, ALL_EDGE_TYPES),
    ]) {
      this.removeEdge(nodeId, to);
    }

    let wasRemoved = this.nodes.delete(nodeId);
    assert(wasRemoved);
  }

  removeEdges(nodeId: NodeId, type: TEdgeType | NullEdgeType = 1) {
    this._assertHasNodeId(nodeId);

    for (let to of this.outboundEdges.getEdges(nodeId, type)) {
      this.removeEdge(nodeId, to, type);
    }
  }

  // Removes edge and node the edge is to if the node is orphaned
  removeEdge(
    from: NodeId,
    to: NodeId,
    type: TEdgeType | NullEdgeType = 1,
    removeOrphans: boolean = true,
  ) {
    if (!this.adjacencyList.hasEdge(from, to, type)) {
      throw new Error(
        `Edge from ${fromNodeId(from)} to ${fromNodeId(to)} not found!`,
      );
    }

    this.adjacencyList.removeEdge(from, to, type);

    if (removeOrphans && this.isOrphanedNode(to)) {
      this.removeNode(to);
    }
  }

  isOrphanedNode(nodeId: NodeId): boolean {
    this._assertHasNodeId(nodeId);

    if (this.rootNodeId == null) {
      // If the graph does not have a root, and there are inbound edges,
      // this node should not be considered orphaned.
      // return false;
      for (let id of this.adjacencyList.getNodesConnectedTo(nodeId)) {
        if (this.hasNode(id)) return false;
      }

      return true;
    }

    // Otherwise, attempt to traverse backwards to the root. If there is a path,
    // then this is not an orphaned node.
    let hasPathToRoot = false;
    // go back to traverseAncestors
    this.traverseAncestors(
      nodeId,
      (ancestorId, _, actions) => {
        if (ancestorId === this.rootNodeId) {
          hasPathToRoot = true;
          actions.stop();
        }
      },
      // $FlowFixMe
      ALL_EDGE_TYPES,
    );

    if (hasPathToRoot) {
      return false;
    }

    return true;
  }

  updateNode(nodeId: NodeId, node: TNode): void {
    this._assertHasNodeId(nodeId);
    this.nodes.set(nodeId, node);
  }

  replaceNode(
    fromNodeId: NodeId,
    toNodeId: NodeId,
    type: TEdgeType | NullEdgeType = 1,
  ): void {
    this._assertHasNodeId(fromNodeId);
    for (let parent of this.inboundEdges.getEdges(fromNodeId, type)) {
      this.addEdge(parent, toNodeId, type);
      this.removeEdge(parent, fromNodeId, type);
    }
    this.removeNode(fromNodeId);
  }

  // Update a node's downstream nodes making sure to prune any orphaned branches
  replaceNodeIdsConnectedTo(
    fromNodeId: NodeId,
    toNodeIds: $ReadOnlyArray<NodeId>,
    replaceFilter?: null | (NodeId => boolean),
    type?: TEdgeType | NullEdgeType = 1,
  ): void {
    this._assertHasNodeId(fromNodeId);

    let outboundEdges = this.outboundEdges.getEdges(fromNodeId, type);
    let childrenToRemove = new Set(
      replaceFilter
        ? [...outboundEdges].filter(toNodeId => replaceFilter(toNodeId))
        : outboundEdges,
    );
    for (let toNodeId of toNodeIds) {
      childrenToRemove.delete(toNodeId);

      if (!this.hasEdge(fromNodeId, toNodeId, type)) {
        this.addEdge(fromNodeId, toNodeId, type);
      }
    }

    for (let child of childrenToRemove) {
      this.removeEdge(fromNodeId, child, type);
    }
  }

  traverse<TContext>(
    visit: GraphVisitor<NodeId, TContext>,
    startNodeId: ?NodeId,
    type: TEdgeType | NullEdgeType | Array<TEdgeType | NullEdgeType> = 1,
  ): ?TContext {
    return this.dfs({
      visit,
      startNodeId,
      getChildren: nodeId => this.getNodeIdsConnectedFrom(nodeId, type),
    });
  }

  filteredTraverse<TValue, TContext>(
    filter: (NodeId, TraversalActions) => ?TValue,
    visit: GraphVisitor<TValue, TContext>,
    startNodeId: ?NodeId,
    type?: TEdgeType | Array<TEdgeType | NullEdgeType>,
  ): ?TContext {
    return this.traverse(mapVisitor(filter, visit), startNodeId, type);
  }

  traverseAncestors<TContext>(
    startNodeId: ?NodeId,
    visit: GraphVisitor<NodeId, TContext>,
    type: TEdgeType | NullEdgeType | Array<TEdgeType | NullEdgeType> = 1,
  ): ?TContext {
    return this.dfs({
      visit,
      startNodeId,
      getChildren: nodeId => this.getNodeIdsConnectedTo(nodeId, type),
    });
  }

  dfs<TContext>({
    visit,
    startNodeId,
    getChildren,
  }: {|
    visit: GraphVisitor<NodeId, TContext>,
    getChildren(nodeId: NodeId): Array<NodeId>,
    startNodeId?: ?NodeId,
  |}): ?TContext {
    let traversalStartNode = nullthrows(
      startNodeId ?? this.rootNodeId,
      'A start node is required to traverse',
    );
    this._assertHasNodeId(traversalStartNode);

    let visited = new Set<NodeId>();
    let stopped = false;
    let skipped = false;
    let actions: TraversalActions = {
      skipChildren() {
        skipped = true;
      },
      stop() {
        stopped = true;
      },
    };

    let walk = (nodeId, context: ?TContext) => {
      if (!this.hasNode(nodeId)) return;
      visited.add(nodeId);

      skipped = false;
      let enter = typeof visit === 'function' ? visit : visit.enter;
      if (enter) {
        let newContext = enter(nodeId, context, actions);
        if (typeof newContext !== 'undefined') {
          // $FlowFixMe[reassign-const]
          context = newContext;
        }
      }

      if (skipped) {
        return;
      }

      if (stopped) {
        return context;
      }

      for (let child of getChildren(nodeId)) {
        if (visited.has(child)) {
          continue;
        }

        visited.add(child);
        let result = walk(child, context);
        if (stopped) {
          return result;
        }
      }

      if (typeof visit !== 'function' && visit.exit) {
        let newContext = visit.exit(nodeId, context, actions);
        if (typeof newContext !== 'undefined') {
          // $FlowFixMe[reassign-const]
          context = newContext;
        }
      }

      if (skipped) {
        return;
      }

      if (stopped) {
        return context;
      }
    };

    return walk(traversalStartNode);
  }

  bfs(visit: (nodeId: NodeId) => ?boolean): ?NodeId {
    let rootNodeId = nullthrows(
      this.rootNodeId,
      'A root node is required to traverse',
    );

    let queue: Array<NodeId> = [rootNodeId];
    let visited = new Set<NodeId>([rootNodeId]);

    while (queue.length > 0) {
      let node = queue.shift();
      let stop = visit(rootNodeId);
      if (stop === true) {
        return node;
      }

      for (let child of this.getNodeIdsConnectedFrom(node)) {
        if (!visited.has(child)) {
          visited.add(child);
          queue.push(child);
        }
      }
    }

    return null;
  }

  findAncestor(nodeId: NodeId, fn: (nodeId: NodeId) => boolean): ?NodeId {
    let res = null;
    this.traverseAncestors(nodeId, (nodeId, ctx, traversal) => {
      if (fn(nodeId)) {
        res = nodeId;
        traversal.stop();
      }
    });
    return res;
  }

  findAncestors(
    nodeId: NodeId,
    fn: (nodeId: NodeId) => boolean,
  ): Array<NodeId> {
    let res = [];
    this.traverseAncestors(nodeId, (nodeId, ctx, traversal) => {
      if (fn(nodeId)) {
        res.push(nodeId);
        traversal.skipChildren();
      }
    });
    return res;
  }

  findDescendant(nodeId: NodeId, fn: (nodeId: NodeId) => boolean): ?NodeId {
    let res = null;
    this.traverse((nodeId, ctx, traversal) => {
      if (fn(nodeId)) {
        res = nodeId;
        traversal.stop();
      }
    }, nodeId);
    return res;
  }

  findDescendants(
    nodeId: NodeId,
    fn: (nodeId: NodeId) => boolean,
  ): Array<NodeId> {
    let res = [];
    this.traverse((nodeId, ctx, traversal) => {
      if (fn(nodeId)) {
        res.push(nodeId);
        traversal.skipChildren();
      }
    }, nodeId);
    return res;
  }

  _assertHasNodeId(nodeId: NodeId) {
    if (!this.hasNode(nodeId)) {
      throw new Error('Does not have node ' + fromNodeId(nodeId));
    }
  }
}

export function mapVisitor<NodeId, TValue, TContext>(
  filter: (NodeId, TraversalActions) => ?TValue,
  visit: GraphVisitor<TValue, TContext>,
): GraphVisitor<NodeId, TContext> {
  return {
    enter: (nodeId, context, actions) => {
      let enter = typeof visit === 'function' ? visit : visit.enter;
      if (!enter) {
        return;
      }

      let value = filter(nodeId, actions);
      if (value != null) {
        return enter(value, context, actions);
      }
    },
    exit: (nodeId, context, actions) => {
      if (typeof visit === 'function') {
        return;
      }

      let exit = visit.exit;
      if (!exit) {
        return;
      }

      let value = filter(nodeId, actions);
      if (value != null) {
        return exit(value, context, actions);
      }
    },
  };
}

type AdjacencyListMap<TEdgeType> = Map<NodeId, Map<TEdgeType, Set<NodeId>>>;
class AdjacencyList<TEdgeType> {
  _listMap: AdjacencyListMap<TEdgeType>;

  constructor(listMap?: AdjacencyListMap<TEdgeType>) {
    this._listMap = listMap ?? new Map();
  }

  getListMap(): AdjacencyListMap<TEdgeType> {
    return this._listMap;
  }

  getEdges(from: NodeId, type: TEdgeType): $ReadOnlySet<NodeId> {
    return this._listMap.get(from)?.get(type) ?? new Set();
  }

  getEdgesByType(from: NodeId): $ReadOnlyMap<TEdgeType, $ReadOnlySet<NodeId>> {
    return this._listMap.get(from) ?? new Map();
  }

  hasEdge(from: NodeId, to: NodeId, type: TEdgeType): boolean {
    return Boolean(
      this._listMap
        .get(from)
        ?.get(type)
        ?.has(to),
    );
  }

  addEdge(from: NodeId, to: NodeId, type: TEdgeType): void {
    let types = this._listMap.get(from);
    if (types == null) {
      types = new Map<TEdgeType, Set<NodeId>>();
      this._listMap.set(from, types);
    }

    let adjacent = types.get(type);
    if (adjacent == null) {
      adjacent = new Set<NodeId>();
      types.set(type, adjacent);
    }
    adjacent.add(to);
  }

  removeEdge(from: NodeId, to: NodeId, type: TEdgeType): void {
    this._listMap
      .get(from)
      ?.get(type)
      ?.delete(to);
  }
}<|MERGE_RESOLUTION|>--- conflicted
+++ resolved
@@ -1,13 +1,8 @@
 // @flow strict-local
 
-<<<<<<< HEAD
 import {fromNodeId} from './types';
-=======
-import {toNodeId, fromNodeId} from './types';
 import EfficientGraph from './EfficientGraph';
->>>>>>> 00ca256e
 import type {Edge, Node, NodeId} from './types';
-import EfficientGraph from './EfficientGraph';
 import type {TraversalActions, GraphVisitor} from '@parcel/types';
 
 import assert from 'assert';
@@ -30,14 +25,11 @@
   adjacencyList: EfficientGraph;
   rootNodeId: ?NodeId;
   nextNodeId: number = 0;
-  // should we include the generics?
-  _graph: EfficientGraph;
 
   constructor(opts: ?GraphOpts<TNode, TEdgeType>) {
     this.nodes = opts?.nodes || new Map();
     this.setRootNodeId(opts?.rootNodeId);
     this.nextNodeId = opts?.nextNodeId ?? 0;
-    this._graph = new EfficientGraph();
 
     let edges = opts?.edges;
     if (edges != null) {
@@ -98,12 +90,7 @@
   }
 
   addNode(node: TNode): NodeId {
-<<<<<<< HEAD
-    // let id = toNodeId(this.nextNodeId++);
-    let id = this._graph.addNode();
-=======
     let id = this.adjacencyList.addNode();
->>>>>>> 00ca256e
     this.nodes.set(id, node);
     return id;
   }
@@ -127,11 +114,7 @@
 
     // this.outboundEdges.addEdge(from, to, type);
     // this.inboundEdges.addEdge(to, from, type);
-<<<<<<< HEAD
-    this._graph.addEdge(from, to, type);
-=======
     this.adjacencyList.addEdge(from, to, type);
->>>>>>> 00ca256e
   }
 
   hasEdge(
@@ -140,11 +123,7 @@
     type?: TEdgeType | NullEdgeType = 1,
   ): boolean {
     // return this.outboundEdges.hasEdge(from, to, type);
-<<<<<<< HEAD
-    return this._graph.hasEdge(from, to, type);
-=======
     return this.adjacencyList.hasEdge(from, to, type);
->>>>>>> 00ca256e
   }
 
   getNodeIdsConnectedTo(
@@ -153,7 +132,7 @@
   ): Array<NodeId> {
     this._assertHasNodeId(nodeId);
 
-    return [...this._graph.getNodesConnectedTo(nodeId, Number(type))];
+    return [...this.adjacencyList.getNodesConnectedTo(nodeId, Number(type))];
     // let inboundByType = this.inboundEdges.getEdgesByType(nodeId);
     // if (inboundByType == null) {
     //   return [];
@@ -187,7 +166,7 @@
   ): Array<NodeId> {
     this._assertHasNodeId(nodeId);
 
-    return [...this._graph.getNodesConnectedFrom(nodeId, Number(type))];
+    return [...this.adjacencyList.getNodesConnectedFrom(nodeId, Number(type))];
     // let outboundByType = this.outboundEdges.getEdgesByType(nodeId);
     // if (outboundByType == null) {
     //   return [];
