// @flow strict-local

import type {
  GraphVisitor,
  FilePath,
  Symbol,
  TraversalActions,
} from '@parcel/types';
import type {NodeId, SerializedContentGraph} from '@parcel/graph';
import querystring from 'querystring';

import type {
  Asset,
  AssetNode,
  Bundle,
  BundleGraphNode,
  BundleGroup,
  Dependency,
  DependencyNode,
  InternalSourceLocation,
  Target,
} from './types';
import type AssetGraph from './AssetGraph';
import type {ProjectPath} from './projectPath';

import assert from 'assert';
import invariant from 'assert';
import nullthrows from 'nullthrows';
import {ContentGraph, ALL_EDGE_TYPES, mapVisitor} from '@parcel/graph';
import {Hash, hashString} from '@parcel/hash';
import {objectSortedEntriesDeep, getRootDir} from '@parcel/utils';

import {Priority, BundleBehavior, SpecifierType} from './types';
import {getBundleGroupId, getPublicId} from './utils';
import {ISOLATED_ENVS} from './public/Environment';
import {fromProjectPath} from './projectPath';

export const bundleGraphEdgeTypes = {
  // A lack of an edge type indicates to follow the edge while traversing
  // the bundle's contents, e.g. `bundle.traverse()` during packaging.
  null: 1,
  // Used for constant-time checks of presence of a dependency or asset in a bundle,
  // avoiding bundle traversal in cases like `isAssetInAncestors`
  contains: 2,
  // Connections between bundles and bundle groups, for quick traversal of the
  // bundle hierarchy.
  bundle: 3,
  // When dependency -> asset: Indicates that the asset a dependency references
  //                           is contained in another bundle.
  // When dependency -> bundle: Indicates the bundle is necessary for any bundles
  //                           with the dependency.
  // When bundle -> bundle:    Indicates the target bundle is necessary for the
  //                           source bundle.
  // This type prevents referenced assets from being traversed from dependencies
  // along the untyped edge, and enables traversal to referenced bundles that are
  // not directly connected to bundle group nodes.
  references: 4,
  // Signals that the dependency is internally resolvable via the bundle's ancestry,
  // and that the bundle connected to the dependency is not necessary for the source bundle.
  internal_async: 5,
};

export type BundleGraphEdgeType = $Values<typeof bundleGraphEdgeTypes>;

type InternalSymbolResolution = {|
  asset: Asset,
  exportSymbol: string,
  symbol: ?Symbol | false,
  loc: ?InternalSourceLocation,
|};

type InternalExportSymbolResolution = {|
  ...InternalSymbolResolution,
  +exportAs: Symbol | string,
|};

type SerializedBundleGraph = {|
  $$raw: true,
  graph: SerializedContentGraph<BundleGraphNode, BundleGraphEdgeType>,
  bundleContentHashes: Map<string, string>,
  assetPublicIds: Set<string>,
  publicIdByAssetId: Map<string, string>,
|};

function makeReadOnlySet<T>(set: Set<T>): $ReadOnlySet<T> {
  return new Proxy(set, {
    get(target, property) {
      if (property === 'delete' || property === 'add' || property === 'clear') {
        return undefined;
      } else {
        // $FlowFixMe[incompatible-type]
        let value = target[property];
        return typeof value === 'function' ? value.bind(target) : value;
      }
    },
  });
}

export default class BundleGraph {
  _assetPublicIds: Set<string>;
  _publicIdByAssetId: Map<string, string>;
  // TODO: These hashes are being invalidated in mutative methods, but this._graph is not a private
  // property so it is possible to reach in and mutate the graph without invalidating these hashes.
  // It needs to be exposed in BundlerRunner for now based on how applying runtimes works and the
  // BundlerRunner takes care of invalidating hashes when runtimes are applied, but this is not ideal.
  _bundleContentHashes: Map<string, string>;
  _targetEntryRoots: Map<ProjectPath, FilePath> = new Map();
  _graph: ContentGraph<BundleGraphNode, BundleGraphEdgeType>;

  constructor({
    graph,
    publicIdByAssetId,
    assetPublicIds,
    bundleContentHashes,
  }: {|
    graph: ContentGraph<BundleGraphNode, BundleGraphEdgeType>,
    publicIdByAssetId: Map<string, string>,
    assetPublicIds: Set<string>,
    bundleContentHashes: Map<string, string>,
  |}) {
    this._graph = graph;
    this._assetPublicIds = assetPublicIds;
    this._publicIdByAssetId = publicIdByAssetId;
    this._bundleContentHashes = bundleContentHashes;
  }

  static fromAssetGraph(
    assetGraph: AssetGraph,
    publicIdByAssetId: Map<string, string> = new Map(),
    assetPublicIds: Set<string> = new Set(),
  ): BundleGraph {
    let graph = new ContentGraph<BundleGraphNode, BundleGraphEdgeType>();
    let assetGroupIds = new Set();
    let assetGraphNodeIdToBundleGraphNodeId = new Map<NodeId, NodeId>();

    let assetGraphRootNode =
      assetGraph.rootNodeId != null
        ? assetGraph.getNode(assetGraph.rootNodeId)
        : null;
    invariant(assetGraphRootNode != null && assetGraphRootNode.type === 'root');

    for (let [nodeId, node] of assetGraph.nodes) {
      if (node.type === 'asset') {
        let {id: assetId} = node.value;
        // Generate a new, short public id for this asset to use.
        // If one already exists, use it.
        let publicId = publicIdByAssetId.get(assetId);
        if (publicId == null) {
          publicId = getPublicId(assetId, existing =>
            assetPublicIds.has(existing),
          );
          publicIdByAssetId.set(assetId, publicId);
          assetPublicIds.add(publicId);
        }
      }

      // Don't copy over asset groups into the bundle graph.
      if (node.type === 'asset_group') {
        assetGroupIds.add(nodeId);
      } else {
        let bundleGraphNodeId = graph.addNodeByContentKey(node.id, node);
        if (node.id === assetGraphRootNode?.id) {
          graph.setRootNodeId(bundleGraphNodeId);
        }
        assetGraphNodeIdToBundleGraphNodeId.set(nodeId, bundleGraphNodeId);
      }
    }

    for (let edge of assetGraph.getAllEdges()) {
      let fromIds;
      if (assetGroupIds.has(edge.from)) {
        fromIds = [
          ...assetGraph.inboundEdges.getEdges(
            edge.from,
            bundleGraphEdgeTypes.null,
          ),
        ];
      } else {
        fromIds = [edge.from];
      }

      for (let from of fromIds) {
        if (assetGroupIds.has(edge.to)) {
          for (let to of assetGraph.outboundEdges.getEdges(
            edge.to,
            bundleGraphEdgeTypes.null,
          )) {
            graph.addEdge(
              nullthrows(assetGraphNodeIdToBundleGraphNodeId.get(from)),
              nullthrows(assetGraphNodeIdToBundleGraphNodeId.get(to)),
            );
          }
        } else {
          graph.addEdge(
            nullthrows(assetGraphNodeIdToBundleGraphNodeId.get(from)),
            nullthrows(assetGraphNodeIdToBundleGraphNodeId.get(edge.to)),
          );
        }
      }
    }

    return new BundleGraph({
      graph,
      assetPublicIds,
      bundleContentHashes: new Map(),
      publicIdByAssetId,
    });
  }

  serialize(): SerializedBundleGraph {
    return {
      $$raw: true,
      graph: this._graph.serialize(),
      assetPublicIds: this._assetPublicIds,
      bundleContentHashes: this._bundleContentHashes,
      publicIdByAssetId: this._publicIdByAssetId,
    };
  }

  static deserialize(serialized: SerializedBundleGraph): BundleGraph {
    return new BundleGraph({
      graph: ContentGraph.deserialize(serialized.graph),
      assetPublicIds: serialized.assetPublicIds,
      bundleContentHashes: serialized.bundleContentHashes,
      publicIdByAssetId: serialized.publicIdByAssetId,
    });
  }

  addAssetGraphToBundle(
    asset: Asset,
    bundle: Bundle,
    shouldSkipDependency: Dependency => boolean = d =>
      this.isDependencySkipped(d),
  ) {
    let assetNodeId = this._graph.getNodeIdByContentKey(asset.id);
    let bundleNodeId = this._graph.getNodeIdByContentKey(bundle.id);

    // The root asset should be reached directly from the bundle in traversal.
    // Its children will be traversed from there.
    this._graph.addEdge(bundleNodeId, assetNodeId);
    this._graph.traverse((nodeId, _, actions) => {
      let node = nullthrows(this._graph.getNode(nodeId));
      if (node.type === 'bundle_group') {
        actions.skipChildren();
        return;
      }

      if (node.type === 'dependency' && shouldSkipDependency(node.value)) {
        actions.skipChildren();
        return;
      }

      if (node.type === 'asset' || node.type === 'dependency') {
        this._graph.addEdge(
          bundleNodeId,
          nodeId,
          bundleGraphEdgeTypes.contains,
        );
      }

      if (node.type === 'dependency') {
        for (let [bundleGroupNodeId, bundleGroupNode] of this._graph
          .getNodeIdsConnectedFrom(nodeId)
          .map(id => [id, nullthrows(this._graph.getNode(id))])
          .filter(([, node]) => node.type === 'bundle_group')) {
          invariant(bundleGroupNode.type === 'bundle_group');
          this._graph.addEdge(
            bundleNodeId,
            bundleGroupNodeId,
            bundleGraphEdgeTypes.bundle,
          );
        }

        // If the dependency references a target bundle, add a reference edge from
        // the source bundle to the dependency for easy traversal.
        if (
          this._graph
            .getNodeIdsConnectedFrom(nodeId, bundleGraphEdgeTypes.references)
            .map(id => nullthrows(this._graph.getNode(id)))
            .some(node => node.type === 'bundle')
        ) {
<<<<<<< HEAD
          this._graph.addEdge(bundleNodeId, nodeId, 'references');
          this.markDependencyReferenceable(node.value);
          //all bundles that have this dependency need to have an edge from bundle to that dependency
=======
          this._graph.addEdge(
            bundleNodeId,
            nodeId,
            bundleGraphEdgeTypes.references,
          );
>>>>>>> 1b980caf
        }
      }
    }, assetNodeId);
    this._bundleContentHashes.delete(bundle.id);
  }

  markDependencyReferenceable(dependency: Dependency) {
    for (let bundle of this.getBundlesWithDependency(dependency)) {
      this._graph.addEdge(
        this._graph.getNodeIdByContentKey(bundle.id),
        this._graph.getNodeIdByContentKey(dependency.id),
        'references',
      );
    }
  }

  addEntryToBundle(
    asset: Asset,
    bundle: Bundle,
    shouldSkipDependency?: Dependency => boolean,
  ) {
    this.addAssetGraphToBundle(asset, bundle, shouldSkipDependency);
    if (!bundle.entryAssetIds.includes(asset.id)) {
      bundle.entryAssetIds.push(asset.id);
    }
  }

  internalizeAsyncDependency(bundle: Bundle, dependency: Dependency) {
    if (dependency.priority === Priority.sync) {
      throw new Error('Expected an async dependency');
    }

    // It's possible for internalized async dependencies to not have
    // reference edges and still have untyped edges.
    // TODO: Maybe don't use internalized async edges at all?
    let dependencyNodeId = this._graph.getNodeIdByContentKey(dependency.id);
    let resolved = this.getResolvedAsset(dependency);
    if (resolved) {
      let resolvedNodeId = this._graph.getNodeIdByContentKey(resolved.id);

      if (
        !this._graph.hasEdge(dependencyNodeId, resolvedNodeId, 'references')
      ) {
        this._graph.addEdge(dependencyNodeId, resolvedNodeId, 'references');
        this._graph.removeEdge(dependencyNodeId, resolvedNodeId);
      }
    }

    this._graph.addEdge(
      this._graph.getNodeIdByContentKey(bundle.id),
      this._graph.getNodeIdByContentKey(dependency.id),
      bundleGraphEdgeTypes.internal_async,
    );
    this.removeExternalDependency(bundle, dependency);
  }

  isDependencySkipped(dependency: Dependency): boolean {
    let node = this._graph.getNodeByContentKey(dependency.id);
    invariant(node && node.type === 'dependency');
    return !!node.hasDeferred || node.excluded;
  }

  getParentBundlesOfBundleGroup(bundleGroup: BundleGroup): Array<Bundle> {
    return this._graph
      .getNodeIdsConnectedTo(
        this._graph.getNodeIdByContentKey(getBundleGroupId(bundleGroup)),
        bundleGraphEdgeTypes.bundle,
      )
      .map(id => nullthrows(this._graph.getNode(id)))
      .filter(node => node.type === 'bundle')
      .map(node => {
        invariant(node.type === 'bundle');
        return node.value;
      });
  }

  resolveAsyncDependency(
    dependency: Dependency,
    bundle: ?Bundle,
  ): ?(
    | {|type: 'bundle_group', value: BundleGroup|}
    | {|type: 'asset', value: Asset|}
  ) {
    let depNodeId = this._graph.getNodeIdByContentKey(dependency.id);
    let bundleNodeId =
      bundle != null ? this._graph.getNodeIdByContentKey(bundle.id) : null;

    if (
      bundleNodeId != null &&
      this._graph.hasEdge(
        bundleNodeId,
        depNodeId,
        bundleGraphEdgeTypes.internal_async,
      )
    ) {
      let referencedAssetNodeIds = this._graph.getNodeIdsConnectedFrom(
        depNodeId,
        bundleGraphEdgeTypes.references,
      );

      let resolved;
      if (referencedAssetNodeIds.length === 0) {
        resolved = this.getResolvedAsset(dependency, bundle);
      } else if (referencedAssetNodeIds.length === 1) {
        let referencedAssetNode = this._graph.getNode(
          referencedAssetNodeIds[0],
        );
        // If a referenced asset already exists, resolve this dependency to it.
        invariant(referencedAssetNode?.type === 'asset');
        resolved = referencedAssetNode.value;
      } else {
        throw new Error('Dependencies can only reference one asset');
      }

      if (resolved == null) {
        return;
      } else {
        return {
          type: 'asset',
          value: resolved,
        };
      }
    }

    let node = this._graph
      .getNodeIdsConnectedFrom(this._graph.getNodeIdByContentKey(dependency.id))
      .map(id => nullthrows(this._graph.getNode(id)))
      .find(node => node.type === 'bundle_group');

    if (node == null) {
      return;
    }

    invariant(node.type === 'bundle_group');
    return {
      type: 'bundle_group',
      value: node.value,
    };
  }

  getReferencedBundle(dependency: Dependency, fromBundle: Bundle): ?Bundle {
    let dependencyNodeId = this._graph.getNodeIdByContentKey(dependency.id);

    // If this dependency is async, there will be a bundle group attached to it.
    let node = this._graph
      .getNodeIdsConnectedFrom(dependencyNodeId)
      .map(id => nullthrows(this._graph.getNode(id)))
      .find(node => node.type === 'bundle_group');

    if (node != null) {
      invariant(node.type === 'bundle_group');
      return this.getBundlesInBundleGroup(node.value, {
        includeInline: true,
      }).find(b => {
        let mainEntryId = b.entryAssetIds[b.entryAssetIds.length - 1];
        return mainEntryId != null && node.value.entryAssetId === mainEntryId;
      });
    }

    // Otherwise, it may be a reference to another asset in the same bundle group.
    // Resolve the dependency to an asset, and look for it in one of the referenced bundles.
    let referencedBundles = this.getReferencedBundles(fromBundle, {
      includeInline: true,
    });
    let referenced = this._graph
      .getNodeIdsConnectedFrom(
        dependencyNodeId,
        bundleGraphEdgeTypes.references,
      )
      .map(id => nullthrows(this._graph.getNode(id)))
      .find(node => node.type === 'asset');

    if (referenced != null) {
      invariant(referenced.type === 'asset');
      return referencedBundles.find(b =>
        this.bundleHasAsset(b, referenced.value),
      );
    }
  }

  removeAssetGraphFromBundle(asset: Asset, bundle: Bundle) {
    let bundleNodeId = this._graph.getNodeIdByContentKey(bundle.id);
    let assetNodeId = this._graph.getNodeIdByContentKey(asset.id);

    // Remove all contains edges from the bundle to the nodes in the asset's
    // subgraph.
    this._graph.traverse((nodeId, context, actions) => {
      let node = nullthrows(this._graph.getNode(nodeId));

      if (node.type === 'bundle_group') {
        actions.skipChildren();
        return;
      }

      if (node.type !== 'dependency' && node.type !== 'asset') {
        return;
      }

      if (
        this._graph.hasEdge(bundleNodeId, nodeId, bundleGraphEdgeTypes.contains)
      ) {
        this._graph.removeEdge(
          bundleNodeId,
          nodeId,
          bundleGraphEdgeTypes.contains,
          // Removing this contains edge should not orphan the connected node. This
          // is disabled for performance reasons as these edges are removed as part
          // of a traversal, and checking for orphans becomes quite expensive in
          // aggregate.
          false /* removeOrphans */,
        );
      } else {
        actions.skipChildren();
      }

      if (node.type === 'asset' && this._graph.hasEdge(bundleNodeId, nodeId)) {
        // Remove the untyped edge from the bundle to the node (it's an entry)
        this._graph.removeEdge(bundleNodeId, nodeId);

        let entryIndex = bundle.entryAssetIds.indexOf(node.value.id);
        if (entryIndex >= 0) {
          // Shared bundles have untyped edges to their asset graphs but don't
          // have entry assets. For those that have entry asset ids, remove them.
          bundle.entryAssetIds.splice(entryIndex, 1);
        }
      }

      if (node.type === 'dependency') {
        this.removeExternalDependency(bundle, node.value);
<<<<<<< HEAD
        if (this._graph.hasEdge(bundleNodeId, nodeId, 'references')) {
          this._graph.addEdge(bundleNodeId, nodeId, 'references');
          this.markDependencyReferenceable(node.value);
=======
        if (
          this._graph.hasEdge(
            bundleNodeId,
            nodeId,
            bundleGraphEdgeTypes.references,
          )
        ) {
          this._graph.addEdge(
            bundleNodeId,
            nodeId,
            bundleGraphEdgeTypes.references,
          );
>>>>>>> 1b980caf
        }
        if (
          this._graph.hasEdge(
            bundleNodeId,
            nodeId,
            bundleGraphEdgeTypes.internal_async,
          )
        ) {
          this._graph.removeEdge(
            bundleNodeId,
            nodeId,
            bundleGraphEdgeTypes.internal_async,
          );
        }
      }
    }, assetNodeId);

    // Remove bundle node if it no longer has any entry assets
    if (this._graph.getNodeIdsConnectedFrom(bundleNodeId).length === 0) {
      this.removeBundle(bundle);
    }

    this._bundleContentHashes.delete(bundle.id);
  }

  removeBundle(bundle: Bundle): Set<BundleGroup> {
    // Remove bundle node if it no longer has any entry assets
    let bundleNodeId = this._graph.getNodeIdByContentKey(bundle.id);

    let bundleGroupNodeIds = this._graph.getNodeIdsConnectedTo(
      bundleNodeId,
      bundleGraphEdgeTypes.bundle,
    );
    this._graph.removeNode(bundleNodeId);

    let removedBundleGroups: Set<BundleGroup> = new Set();
    // Remove bundle group node if it no longer has any bundles
    for (let bundleGroupNodeId of bundleGroupNodeIds) {
      let bundleGroupNode = nullthrows(this._graph.getNode(bundleGroupNodeId));
      invariant(bundleGroupNode.type === 'bundle_group');
      let bundleGroup = bundleGroupNode.value;

      if (
        // If the bundle group's entry asset belongs to this bundle, the group
        // was created because of this bundle. Remove the group.
        bundle.entryAssetIds.includes(bundleGroup.entryAssetId) ||
        // If the bundle group is now empty, remove it.
        this.getBundlesInBundleGroup(bundleGroup, {includeInline: true})
          .length === 0
      ) {
        removedBundleGroups.add(bundleGroup);
        this.removeBundleGroup(bundleGroup);
      }
    }

    this._bundleContentHashes.delete(bundle.id);
    return removedBundleGroups;
  }

  removeBundleGroup(bundleGroup: BundleGroup) {
    let bundleGroupNode = nullthrows(
      this._graph.getNodeByContentKey(getBundleGroupId(bundleGroup)),
    );
    invariant(bundleGroupNode.type === 'bundle_group');

    let bundlesInGroup = this.getBundlesInBundleGroup(bundleGroupNode.value, {
      includeInline: true,
    });
    for (let bundle of bundlesInGroup) {
      if (this.getBundleGroupsContainingBundle(bundle).length === 1) {
        let removedBundleGroups = this.removeBundle(bundle);
        if (removedBundleGroups.has(bundleGroup)) {
          // This function can be reentered through removeBundle above. In the case this
          // bundle group has already been removed, stop.
          return;
        }
      }
    }

    // This function can be reentered through removeBundle above. In this case,
    // the node may already been removed.
    if (this._graph.hasContentKey(bundleGroupNode.id)) {
      this._graph.removeNode(
        this._graph.getNodeIdByContentKey(bundleGroupNode.id),
      );
    }

    assert(
      bundlesInGroup.every(
        bundle => this.getBundleGroupsContainingBundle(bundle).length > 0,
      ),
    );
  }

  removeExternalDependency(bundle: Bundle, dependency: Dependency) {
    let bundleNodeId = this._graph.getNodeIdByContentKey(bundle.id);
    for (let bundleGroupNode of this._graph
      .getNodeIdsConnectedFrom(this._graph.getNodeIdByContentKey(dependency.id))
      .map(id => nullthrows(this._graph.getNode(id)))
      .filter(node => node.type === 'bundle_group')) {
      let bundleGroupNodeId = this._graph.getNodeIdByContentKey(
        bundleGroupNode.id,
      );

      if (
        !this._graph.hasEdge(
          bundleNodeId,
          bundleGroupNodeId,
          bundleGraphEdgeTypes.bundle,
        )
      ) {
        continue;
      }

      let inboundDependencies = this._graph
        .getNodeIdsConnectedTo(bundleGroupNodeId)
        .map(id => nullthrows(this._graph.getNode(id)))
        .filter(node => node.type === 'dependency')
        .map(node => {
          invariant(node.type === 'dependency');
          return node.value;
        });

      // If every inbound dependency to this bundle group does not belong to this bundle,
      // or the dependency is internal to the bundle, then the connection between
      // this bundle and the group is safe to remove.
      if (
        inboundDependencies.every(
          dependency =>
            !this.bundleHasDependency(bundle, dependency) ||
            this._graph.hasEdge(
              bundleNodeId,
              this._graph.getNodeIdByContentKey(dependency.id),
              bundleGraphEdgeTypes.internal_async,
            ),
        )
      ) {
        this._graph.removeEdge(
          bundleNodeId,
          bundleGroupNodeId,
          bundleGraphEdgeTypes.bundle,
        );
      }
    }
  }

  createAssetReference(
    dependency: Dependency,
    asset: Asset,
    bundle: Bundle,
  ): void {
    let dependencyId = this._graph.getNodeIdByContentKey(dependency.id);
    let assetId = this._graph.getNodeIdByContentKey(asset.id);
    let bundleId = this._graph.getNodeIdByContentKey(bundle.id);
    this._graph.addEdge(dependencyId, assetId, bundleGraphEdgeTypes.references);

<<<<<<< HEAD
    this._graph.addEdge(dependencyId, bundleId, 'references');
    this.markDependencyReferenceable(dependency);
=======
    this._graph.addEdge(
      dependencyId,
      bundleId,
      bundleGraphEdgeTypes.references,
    );
>>>>>>> 1b980caf
    if (this._graph.hasEdge(dependencyId, assetId)) {
      this._graph.removeEdge(dependencyId, assetId);
    }
  }

  createBundleReference(from: Bundle, to: Bundle): void {
    this._graph.addEdge(
      this._graph.getNodeIdByContentKey(from.id),
      this._graph.getNodeIdByContentKey(to.id),
      bundleGraphEdgeTypes.references,
    );
  }

  getBundlesWithAsset(asset: Asset): Array<Bundle> {
    return this._graph
      .getNodeIdsConnectedTo(
        this._graph.getNodeIdByContentKey(asset.id),
        bundleGraphEdgeTypes.contains,
      )
      .map(id => nullthrows(this._graph.getNode(id)))
      .filter(node => node.type === 'bundle')
      .map(node => {
        invariant(node.type === 'bundle');
        return node.value;
      });
  }

  getBundlesWithDependency(dependency: Dependency): Array<Bundle> {
    return this._graph
      .getNodeIdsConnectedTo(
        nullthrows(this._graph.getNodeIdByContentKey(dependency.id)),
        bundleGraphEdgeTypes.contains,
      )
      .map(id => nullthrows(this._graph.getNode(id)))
      .filter(node => node.type === 'bundle')
      .map(node => {
        invariant(node.type === 'bundle');
        return node.value;
      });
  }

  getDependencyAssets(dependency: Dependency): Array<Asset> {
    return this._graph
      .getNodeIdsConnectedFrom(this._graph.getNodeIdByContentKey(dependency.id))
      .map(id => nullthrows(this._graph.getNode(id)))
      .filter(node => node.type === 'asset')
      .map(node => {
        invariant(node.type === 'asset');
        return node.value;
      });
  }

  getResolvedAsset(dep: Dependency, bundle: ?Bundle): ?Asset {
    let assets = this.getDependencyAssets(dep);
    let firstAsset = assets[0];
    let resolved =
      // If no bundle is specified, use the first concrete asset.
      bundle == null
        ? firstAsset
        : // Otherwise, find the first asset that belongs to this bundle.
          assets.find(asset => this.bundleHasAsset(bundle, asset)) ||
          firstAsset;

    // If a resolution still hasn't been found, return the first referenced asset.
    if (resolved == null) {
      this._graph.traverse(
        (nodeId, _, traversal) => {
          let node = nullthrows(this._graph.getNode(nodeId));
          if (node.type === 'asset') {
            resolved = node.value;
            traversal.stop();
          } else if (node.id !== dep.id) {
            traversal.skipChildren();
          }
        },
        this._graph.getNodeIdByContentKey(dep.id),
        bundleGraphEdgeTypes.references,
      );
    }

    return resolved;
  }

  getDependencies(asset: Asset): Array<Dependency> {
    let nodeId = this._graph.getNodeIdByContentKey(asset.id);
    return this._graph.getNodeIdsConnectedFrom(nodeId).map(id => {
      let node = nullthrows(this._graph.getNode(id));
      invariant(node.type === 'dependency');
      return node.value;
    });
  }

  traverseAssets<TContext>(
    bundle: Bundle,
    visit: GraphVisitor<Asset, TContext>,
  ): ?TContext {
    return this.traverseBundle(
      bundle,
      mapVisitor(node => (node.type === 'asset' ? node.value : null), visit),
    );
  }

  isAssetReferenced(bundle: Bundle, asset: Asset): boolean {
    let assetNodeId = nullthrows(this._graph.getNodeIdByContentKey(asset.id));

    if (
      this._graph
        .getNodeIdsConnectedTo(assetNodeId, bundleGraphEdgeTypes.references)
        .map(id => this._graph.getNode(id))
        .some(
          node =>
            node?.type === 'dependency' &&
            node.value.priority === Priority.lazy &&
            node.value.specifierType !== SpecifierType.url,
        )
    ) {
      // If this asset is referenced by any async dependency, it's referenced.
      return true;
    }

    let dependencies = this._graph
      .getNodeIdsConnectedTo(assetNodeId)
      .map(id => nullthrows(this._graph.getNode(id)))
      .filter(node => node.type === 'dependency')
      .map(node => {
        invariant(node.type === 'dependency');
        return node.value;
      });

    const bundleHasReference = (bundle: Bundle) => {
      return (
        !this.bundleHasAsset(bundle, asset) &&
        dependencies.some(dependency =>
          this.bundleHasDependency(bundle, dependency),
        )
      );
    };

    let visitedBundles: Set<Bundle> = new Set();
    let siblingBundles = new Set(
      this.getBundleGroupsContainingBundle(bundle).flatMap(bundleGroup =>
        this.getBundlesInBundleGroup(bundleGroup, {includeInline: true}),
      ),
    );

    // Check if any of this bundle's descendants, referencers, bundles referenced
    // by referencers, or descendants of its referencers use the asset without
    // an explicit reference edge. This can happen if e.g. the asset has been
    // deduplicated.
    return [...siblingBundles].some(referencer => {
      let isReferenced = false;
      this.traverseBundles((descendant, _, actions) => {
        if (descendant.id === bundle.id) {
          return;
        }

        if (visitedBundles.has(descendant)) {
          actions.skipChildren();
          return;
        }

        visitedBundles.add(descendant);

        if (
          descendant.type !== bundle.type ||
          descendant.env.context !== bundle.env.context
        ) {
          actions.skipChildren();
          return;
        }

        if (bundleHasReference(descendant)) {
          isReferenced = true;
          actions.stop();
          return;
        }
      }, referencer);

      return isReferenced;
    });
  }

  hasParentBundleOfType(bundle: Bundle, type: string): boolean {
    let parents = this.getParentBundles(bundle);
    return parents.length > 0 && parents.every(parent => parent.type === type);
  }

  getParentBundles(bundle: Bundle): Array<Bundle> {
    let parentBundles: Set<Bundle> = new Set();
    for (let bundleGroup of this.getBundleGroupsContainingBundle(bundle)) {
      for (let parentBundle of this.getParentBundlesOfBundleGroup(
        bundleGroup,
      )) {
        parentBundles.add(parentBundle);
      }
    }

    return [...parentBundles];
  }

  isAssetReachableFromBundle(asset: Asset, bundle: Bundle): boolean {
    // If a bundle's environment is isolated, it can't access assets present
    // in any ancestor bundles. Don't consider any assets reachable.
    if (
      ISOLATED_ENVS.has(bundle.env.context) ||
      !bundle.isSplittable ||
      bundle.bundleBehavior === BundleBehavior.isolated ||
      bundle.bundleBehavior === BundleBehavior.inline
    ) {
      return false;
    }

    // For an asset to be reachable from a bundle, it must either exist in a sibling bundle,
    // or in an ancestor bundle group reachable from all parent bundles.
    let bundleGroups = this.getBundleGroupsContainingBundle(bundle);
    return bundleGroups.every(bundleGroup => {
      // If the asset is in any sibling bundles of the original bundle, it is reachable.
      let bundles = this.getBundlesInBundleGroup(bundleGroup);
      if (
        bundles.some(
          b =>
            b.id !== bundle.id &&
            b.bundleBehavior !== BundleBehavior.isolated &&
            b.bundleBehavior !== BundleBehavior.inline &&
            this.bundleHasAsset(b, asset),
        )
      ) {
        return true;
      }

      // Get a list of parent bundle nodes pointing to the bundle group
      let parentBundleNodes = this._graph.getNodeIdsConnectedTo(
        this._graph.getNodeIdByContentKey(getBundleGroupId(bundleGroup)),
        bundleGraphEdgeTypes.bundle,
      );

      // Check that every parent bundle has a bundle group in its ancestry that contains the asset.
      return parentBundleNodes.every(bundleNodeId => {
        let bundleNode = nullthrows(this._graph.getNode(bundleNodeId));
        if (
          bundleNode.type !== 'bundle' ||
          bundleNode.value.bundleBehavior === BundleBehavior.isolated ||
          bundleNode.value.bundleBehavior === BundleBehavior.inline
        ) {
          return false;
        }

        let isReachable = true;
        this._graph.traverseAncestors(
          bundleNodeId,
          (nodeId, ctx, actions) => {
            let node = nullthrows(this._graph.getNode(nodeId));
            // If we've reached the root or a context change without
            // finding this asset in the ancestry, it is not reachable.
            if (
              node.type === 'root' ||
              (node.type === 'bundle' &&
                (node.value.id === bundle.id ||
                  node.value.env.context !== bundle.env.context))
            ) {
              isReachable = false;
              actions.stop();
              return;
            }

            if (node.type === 'bundle_group') {
              let childBundles = this.getBundlesInBundleGroup(node.value);
              if (
                childBundles.some(
                  b =>
                    b.id !== bundle.id &&
                    b.bundleBehavior !== BundleBehavior.isolated &&
                    b.bundleBehavior !== BundleBehavior.inline &&
                    this.bundleHasAsset(b, asset),
                )
              ) {
                actions.skipChildren();
                return;
              }
            }
          },
          [bundleGraphEdgeTypes.references, bundleGraphEdgeTypes.bundle],
        );

        return isReachable;
      });
    });
  }

  traverseBundle<TContext>(
    bundle: Bundle,
    visit: GraphVisitor<AssetNode | DependencyNode, TContext>,
  ): ?TContext {
    let entries = true;
    let bundleNodeId = this._graph.getNodeIdByContentKey(bundle.id);

    // A modified DFS traversal which traverses entry assets in the same order
    // as their ids appear in `bundle.entryAssetIds`.
    return this._graph.dfs({
      visit: mapVisitor((nodeId, actions) => {
        let node = nullthrows(this._graph.getNode(nodeId));

        if (nodeId === bundleNodeId) {
          return;
        }

        if (node.type === 'dependency' || node.type === 'asset') {
          if (
            this._graph.hasEdge(
              bundleNodeId,
              nodeId,
              bundleGraphEdgeTypes.contains,
            )
          ) {
            return node;
          }
        }

        actions.skipChildren();
      }, visit),
      startNodeId: bundleNodeId,
      getChildren: nodeId => {
        let children = this._graph
          .getNodeIdsConnectedFrom(nodeId)
          .map(id => [id, nullthrows(this._graph.getNode(id))]);

        let sorted =
          entries && bundle.entryAssetIds.length > 0
            ? children.sort(([, a], [, b]) => {
                let aIndex = bundle.entryAssetIds.indexOf(a.id);
                let bIndex = bundle.entryAssetIds.indexOf(b.id);

                if (aIndex === bIndex) {
                  // If both don't exist in the entry asset list, or
                  // otherwise have the same index.
                  return 0;
                } else if (aIndex === -1) {
                  return 1;
                } else if (bIndex === -1) {
                  return -1;
                }

                return aIndex - bIndex;
              })
            : children;

        entries = false;
        return sorted.map(([id]) => id);
      },
    });
  }

  traverse<TContext>(
    visit: GraphVisitor<AssetNode | DependencyNode, TContext>,
    start?: Asset,
  ): ?TContext {
    return this._graph.filteredTraverse(
      nodeId => {
        let node = nullthrows(this._graph.getNode(nodeId));
        if (node.type === 'asset' || node.type === 'dependency') {
          return node;
        }
      },
      visit,
      start ? this._graph.getNodeIdByContentKey(start.id) : undefined, // start with root
      // $FlowFixMe
      ALL_EDGE_TYPES,
    );
  }

  getChildBundles(bundle: Bundle): Array<Bundle> {
    let siblings = new Set(this.getReferencedBundles(bundle));
    let bundles = [];
    this.traverseBundles((b, _, actions) => {
      if (bundle.id === b.id) {
        return;
      }

      if (!siblings.has(b)) {
        bundles.push(b);
      }

      actions.skipChildren();
    }, bundle);
    return bundles;
  }

  traverseBundles<TContext>(
    visit: GraphVisitor<Bundle, TContext>,
    startBundle: ?Bundle,
  ): ?TContext {
    return this._graph.filteredTraverse(
      nodeId => {
        let node = nullthrows(this._graph.getNode(nodeId));
        return node.type === 'bundle' ? node.value : null;
      },
      visit,
      startBundle ? this._graph.getNodeIdByContentKey(startBundle.id) : null,
      [bundleGraphEdgeTypes.bundle, bundleGraphEdgeTypes.references],
    );
  }

  getBundles(opts?: {|includeInline: boolean|}): Array<Bundle> {
    let bundles = [];
    this.traverseBundles(bundle => {
      if (
        opts?.includeInline ||
        bundle.bundleBehavior !== BundleBehavior.inline
      ) {
        bundles.push(bundle);
      }
    });

    return bundles;
  }

  getTotalSize(asset: Asset): number {
    let size = 0;
    this._graph.traverse((nodeId, _, actions) => {
      let node = nullthrows(this._graph.getNode(nodeId));
      if (node.type === 'bundle_group') {
        actions.skipChildren();
        return;
      }

      if (node.type === 'asset') {
        size += node.value.stats.size;
      }
    }, this._graph.getNodeIdByContentKey(asset.id));
    return size;
  }

  getReferencingBundles(bundle: Bundle): Array<Bundle> {
    let referencingBundles: Set<Bundle> = new Set();

    this._graph.traverseAncestors(
      this._graph.getNodeIdByContentKey(bundle.id),
      nodeId => {
        let node = nullthrows(this._graph.getNode(nodeId));
        if (node.type === 'bundle' && node.value.id !== bundle.id) {
          referencingBundles.add(node.value);
        }
      },
      bundleGraphEdgeTypes.references,
    );

    return [...referencingBundles];
  }

  getBundleGroupsContainingBundle(bundle: Bundle): Array<BundleGroup> {
    let bundleGroups: Set<BundleGroup> = new Set();

    for (let currentBundle of [bundle, ...this.getReferencingBundles(bundle)]) {
      for (let bundleGroup of this.getDirectParentBundleGroups(currentBundle)) {
        bundleGroups.add(bundleGroup);
      }
    }

    return [...bundleGroups];
  }

  getDirectParentBundleGroups(bundle: Bundle): Array<BundleGroup> {
    return this._graph
      .getNodeIdsConnectedTo(
        nullthrows(this._graph.getNodeIdByContentKey(bundle.id)),
        bundleGraphEdgeTypes.bundle,
      )
      .map(id => nullthrows(this._graph.getNode(id)))
      .filter(node => node.type === 'bundle_group')
      .map(node => {
        invariant(node.type === 'bundle_group');
        return node.value;
      });
  }

  getBundlesInBundleGroup(
    bundleGroup: BundleGroup,
    opts?: {|includeInline: boolean|},
  ): Array<Bundle> {
    let bundles: Set<Bundle> = new Set();
    for (let bundleNodeId of this._graph.getNodeIdsConnectedFrom(
      this._graph.getNodeIdByContentKey(getBundleGroupId(bundleGroup)),
      bundleGraphEdgeTypes.bundle,
    )) {
      let bundleNode = nullthrows(this._graph.getNode(bundleNodeId));
      invariant(bundleNode.type === 'bundle');
      let bundle = bundleNode.value;
      if (
        opts?.includeInline ||
        bundle.bundleBehavior !== BundleBehavior.inline
      ) {
        bundles.add(bundle);
      }

      for (let referencedBundle of this.getReferencedBundles(bundle, {
        includeInline: true,
      })) {
        bundles.add(referencedBundle);
      }
    }

    return [...bundles];
  }

  getReferencedBundles(
    bundle: Bundle,
    opts?: {|recursive?: boolean, includeInline?: boolean|},
  ): Array<Bundle> {
    let recursive = opts?.recursive ?? true;
    let includeInline = opts?.includeInline ?? false;
    let referencedBundles = new Set();
    this._graph.dfs({
      visit: (nodeId, _, actions) => {
        let node = nullthrows(this._graph.getNode(nodeId));
        if (node.type !== 'bundle') {
          return;
        }

        if (node.value.id === bundle.id) {
          return;
        }

        if (
          includeInline ||
          node.value.bundleBehavior !== BundleBehavior.inline
        ) {
          referencedBundles.add(node.value);
        }

        if (!recursive) {
          actions.skipChildren();
        }
      },
      startNodeId: this._graph.getNodeIdByContentKey(bundle.id),
      getChildren: nodeId =>
        // Shared bundles seem to depend on being used in the opposite order
        // they were added.
        // TODO: Should this be the case?
        this._graph
          .getNodeIdsConnectedFrom(nodeId, bundleGraphEdgeTypes.references)
          .reverse(),
    });

    return [...referencedBundles];
  }

  getIncomingDependencies(asset: Asset): Array<Dependency> {
    if (!this._graph.hasContentKey(asset.id)) {
      return [];
    }
    // Dependencies can be a a parent node via an untyped edge (like in the AssetGraph but without AssetGroups)
    // or they can be parent nodes via a 'references' edge
    return this._graph
      .getNodeIdsConnectedTo(
        this._graph.getNodeIdByContentKey(asset.id),
        // $FlowFixMe
        ALL_EDGE_TYPES,
      )
      .map(id => nullthrows(this._graph.getNode(id)))
      .filter(n => n.type === 'dependency')
      .map(n => {
        invariant(n.type === 'dependency');
        return n.value;
      });
  }

  getAssetWithDependency(dep: Dependency): ?Asset {
    if (!this._graph.hasContentKey(dep.id)) {
      return null;
    }

    let res = this._graph.getNodeIdsConnectedTo(
      this._graph.getNodeIdByContentKey(dep.id),
    );
    invariant(
      res.length <= 1,
      'Expected a single asset to be connected to a dependency',
    );
    let resNode = this._graph.getNode(res[0]);
    if (resNode?.type === 'asset') {
      return resNode.value;
    }
  }

  bundleHasAsset(bundle: Bundle, asset: Asset): boolean {
    let bundleNodeId = this._graph.getNodeIdByContentKey(bundle.id);
    let assetNodeId = this._graph.getNodeIdByContentKey(asset.id);
    return this._graph.hasEdge(
      bundleNodeId,
      assetNodeId,
      bundleGraphEdgeTypes.contains,
    );
  }

  bundleHasDependency(bundle: Bundle, dependency: Dependency): boolean {
    let bundleNodeId = this._graph.getNodeIdByContentKey(bundle.id);
    let dependencyNodeId = this._graph.getNodeIdByContentKey(dependency.id);
    return this._graph.hasEdge(
      bundleNodeId,
      dependencyNodeId,
      bundleGraphEdgeTypes.contains,
    );
  }

  filteredTraverse<TValue, TContext>(
    bundleNodeId: NodeId,
    filter: (NodeId, TraversalActions) => ?TValue,
    visit: GraphVisitor<TValue, TContext>,
  ): ?TContext {
    return this._graph.filteredTraverse(filter, visit, bundleNodeId);
  }

  getSymbolResolution(
    asset: Asset,
    symbol: Symbol,
    boundary: ?Bundle,
  ): InternalSymbolResolution {
    let assetOutside = boundary && !this.bundleHasAsset(boundary, asset);

    let identifier = asset.symbols?.get(symbol)?.local;
    if (symbol === '*') {
      return {
        asset,
        exportSymbol: '*',
        symbol: identifier ?? null,
        loc: asset.symbols?.get(symbol)?.loc,
      };
    }

    let found = false;
    let skipped = false;
    let deps = this.getDependencies(asset).reverse();
    let potentialResults = [];
    for (let dep of deps) {
      let depSymbols = dep.symbols;
      if (!depSymbols) {
        found = true;
        continue;
      }
      // If this is a re-export, find the original module.
      let symbolLookup = new Map(
        [...depSymbols].map(([key, val]) => [val.local, key]),
      );
      let depSymbol = symbolLookup.get(identifier);
      if (depSymbol != null) {
        let resolved = this.getResolvedAsset(dep);
        if (!resolved || resolved.id === asset.id) {
          // External module or self-reference
          return {
            asset,
            exportSymbol: symbol,
            symbol: identifier,
            loc: asset.symbols?.get(symbol)?.loc,
          };
        }

        if (assetOutside) {
          // We found the symbol, but `asset` is outside, return `asset` and the original symbol
          found = true;
          break;
        }

        if (this.isDependencySkipped(dep)) {
          // We found the symbol and `dep` was skipped
          skipped = true;
          break;
        }

        let {
          asset: resolvedAsset,
          symbol: resolvedSymbol,
          exportSymbol,
          loc,
        } = this.getSymbolResolution(resolved, depSymbol, boundary);

        if (!loc) {
          // Remember how we got there
          loc = asset.symbols?.get(symbol)?.loc;
        }

        return {
          asset: resolvedAsset,
          symbol: resolvedSymbol,
          exportSymbol,
          loc,
        };
      }
      // If this module exports wildcards, resolve the original module.
      // Default exports are excluded from wildcard exports.
      // Wildcard reexports are never listed in the reexporting asset's symbols.
      if (
        identifier == null &&
        depSymbols.get('*')?.local === '*' &&
        symbol !== 'default'
      ) {
        let resolved = this.getResolvedAsset(dep);
        if (!resolved) {
          continue;
        }
        let result = this.getSymbolResolution(resolved, symbol, boundary);

        // We found the symbol
        if (result.symbol != undefined) {
          if (assetOutside) {
            // ..., but `asset` is outside, return `asset` and the original symbol
            found = true;
            break;
          }
          if (this.isDependencySkipped(dep)) {
            // We found the symbol and `dep` was skipped
            skipped = true;
            break;
          }

          return {
            asset: result.asset,
            symbol: result.symbol,
            exportSymbol: result.exportSymbol,
            loc: resolved.symbols?.get(symbol)?.loc,
          };
        }
        if (result.symbol === null) {
          found = true;
          if (boundary && !this.bundleHasAsset(boundary, result.asset)) {
            // If the returned asset is outside (and it's the first asset that is outside), return it.
            if (!assetOutside) {
              return {
                asset: result.asset,
                symbol: result.symbol,
                exportSymbol: result.exportSymbol,
                loc: resolved.symbols?.get(symbol)?.loc,
              };
            } else {
              // Otherwise the original asset will be returned at the end.
              break;
            }
          } else {
            // We didn't find it in this dependency, but it might still be there: bailout.
            // Continue searching though, with the assumption that there are no conficting reexports
            // and there might be a another (re)export (where we might statically find the symbol).
            potentialResults.push({
              asset: result.asset,
              symbol: result.symbol,
              exportSymbol: result.exportSymbol,
              loc: resolved.symbols?.get(symbol)?.loc,
            });
          }
        }
      }
    }
    // We didn't find the exact symbol...
    if (potentialResults.length == 1) {
      // ..., but if it does exist, it has to be behind this one reexport.
      return potentialResults[0];
    } else {
      // ... and there is no single reexport, but `bailout` tells us if it might still be exported.
      return {
        asset,
        exportSymbol: symbol,
        symbol: skipped
          ? false
          : found
          ? null
          : identifier ?? (asset.symbols?.has('*') ? null : undefined),
        loc: asset.symbols?.get(symbol)?.loc,
      };
    }
  }
  getAssetById(contentKey: string): Asset {
    let node = this._graph.getNodeByContentKey(contentKey);
    if (node == null) {
      throw new Error('Node not found');
    } else if (node.type !== 'asset') {
      throw new Error('Node was not an asset');
    }

    return node.value;
  }

  getAssetPublicId(asset: Asset): string {
    let publicId = this._publicIdByAssetId.get(asset.id);
    if (publicId == null) {
      throw new Error("Asset or it's public id not found");
    }

    return publicId;
  }

  getExportedSymbols(
    asset: Asset,
    boundary: ?Bundle,
  ): Array<InternalExportSymbolResolution> {
    if (!asset.symbols) {
      return [];
    }

    let symbols = [];

    for (let symbol of asset.symbols.keys()) {
      symbols.push({
        ...this.getSymbolResolution(asset, symbol, boundary),
        exportAs: symbol,
      });
    }

    let deps = this.getDependencies(asset);
    for (let dep of deps) {
      let depSymbols = dep.symbols;
      if (!depSymbols) continue;

      if (depSymbols.get('*')?.local === '*') {
        let resolved = this.getResolvedAsset(dep);
        if (!resolved) continue;
        let exported = this.getExportedSymbols(resolved, boundary)
          .filter(s => s.exportSymbol !== 'default')
          .map(s => ({...s, exportAs: s.exportSymbol}));
        symbols.push(...exported);
      }
    }

    return symbols;
  }

  getContentHash(bundle: Bundle): string {
    let existingHash = this._bundleContentHashes.get(bundle.id);
    if (existingHash != null) {
      return existingHash;
    }

    let hash = new Hash();
    // TODO: sort??
    this.traverseAssets(bundle, asset => {
      hash.writeString(
        [
          this.getAssetPublicId(asset),
          asset.outputHash,
          asset.filePath,
          querystring.stringify(asset.query),
          asset.type,
          asset.uniqueKey,
        ].join(':'),
      );
    });

    let hashHex = hash.finish();
    this._bundleContentHashes.set(bundle.id, hashHex);
    return hashHex;
  }

  getInlineBundles(bundle: Bundle): Array<Bundle> {
    let bundles = [];
    let seen = new Set();
    let addReferencedBundles = bundle => {
      if (seen.has(bundle.id)) {
        return;
      }

      seen.add(bundle.id);

      let referencedBundles = this.getReferencedBundles(bundle, {
        includeInline: true,
      });
      for (let referenced of referencedBundles) {
        if (referenced.bundleBehavior === BundleBehavior.inline) {
          bundles.push(referenced);
          addReferencedBundles(referenced);
        }
      }
    };

    addReferencedBundles(bundle);

    this.traverseBundles((childBundle, _, traversal) => {
      if (childBundle.bundleBehavior === BundleBehavior.inline) {
        bundles.push(childBundle);
      } else if (childBundle.id !== bundle.id) {
        traversal.skipChildren();
      }
    }, bundle);

    return bundles;
  }

  getHash(bundle: Bundle): string {
    let hash = new Hash();
    hash.writeString(
      bundle.id + bundle.target.publicUrl + this.getContentHash(bundle),
    );

    let inlineBundles = this.getInlineBundles(bundle);
    for (let inlineBundle of inlineBundles) {
      hash.writeString(this.getContentHash(inlineBundle));
    }

    for (let referencedBundle of this.getReferencedBundles(bundle)) {
      hash.writeString(referencedBundle.id);
    }

    hash.writeString(JSON.stringify(objectSortedEntriesDeep(bundle.env)));
    return hash.finish();
  }

  getBundleGraphHash(): string {
    let hashes = '';
    for (let bundle of this.getBundles()) {
      hashes += this.getHash(bundle);
    }

    return hashString(hashes);
  }

  addBundleToBundleGroup(bundle: Bundle, bundleGroup: BundleGroup) {
    let bundleGroupNodeId = this._graph.getNodeIdByContentKey(
      getBundleGroupId(bundleGroup),
    );
    let bundleNodeId = this._graph.getNodeIdByContentKey(bundle.id);
    if (
      this._graph.hasEdge(
        bundleGroupNodeId,
        bundleNodeId,
        bundleGraphEdgeTypes.bundle,
      )
    ) {
      // Bundle group already has bundle
      return;
    }

    this._graph.addEdge(bundleGroupNodeId, bundleNodeId);
    this._graph.addEdge(
      bundleGroupNodeId,
      bundleNodeId,
      bundleGraphEdgeTypes.bundle,
    );

    for (let entryAssetId of bundle.entryAssetIds) {
      let entryAssetNodeId = this._graph.getNodeIdByContentKey(entryAssetId);
      if (this._graph.hasEdge(bundleGroupNodeId, entryAssetNodeId)) {
        this._graph.removeEdge(bundleGroupNodeId, entryAssetNodeId);
      }
    }
  }

  getUsedSymbolsAsset(asset: Asset): $ReadOnlySet<Symbol> {
    let node = this._graph.getNodeByContentKey(asset.id);
    invariant(node && node.type === 'asset');
    return makeReadOnlySet(node.usedSymbols);
  }

  getUsedSymbolsDependency(dep: Dependency): $ReadOnlySet<Symbol> {
    let node = this._graph.getNodeByContentKey(dep.id);
    invariant(node && node.type === 'dependency');
    return makeReadOnlySet(node.usedSymbolsUp);
  }

  merge(other: BundleGraph) {
    let otherGraphIdToThisNodeId = new Map<NodeId, NodeId>();
    for (let [otherNodeId, otherNode] of other._graph.nodes) {
      if (this._graph.hasContentKey(otherNode.id)) {
        let existingNodeId = this._graph.getNodeIdByContentKey(otherNode.id);
        otherGraphIdToThisNodeId.set(otherNodeId, existingNodeId);

        let existingNode = nullthrows(this._graph.getNode(existingNodeId));
        // Merge symbols, recompute dep.exluded based on that
        if (existingNode.type === 'asset') {
          invariant(otherNode.type === 'asset');
          existingNode.usedSymbols = new Set([
            ...existingNode.usedSymbols,
            ...otherNode.usedSymbols,
          ]);
        } else if (existingNode.type === 'dependency') {
          invariant(otherNode.type === 'dependency');
          existingNode.usedSymbolsDown = new Set([
            ...existingNode.usedSymbolsDown,
            ...otherNode.usedSymbolsDown,
          ]);
          existingNode.usedSymbolsUp = new Set([
            ...existingNode.usedSymbolsUp,
            ...otherNode.usedSymbolsUp,
          ]);

          existingNode.excluded =
            (existingNode.excluded || Boolean(existingNode.hasDeferred)) &&
            (otherNode.excluded || Boolean(otherNode.hasDeferred));
        }
      } else {
        let updateNodeId = this._graph.addNodeByContentKey(
          otherNode.id,
          otherNode,
        );
        otherGraphIdToThisNodeId.set(otherNodeId, updateNodeId);
      }
    }

    for (let edge of other._graph.getAllEdges()) {
      this._graph.addEdge(
        nullthrows(otherGraphIdToThisNodeId.get(edge.from)),
        nullthrows(otherGraphIdToThisNodeId.get(edge.to)),
        edge.type,
      );
    }
  }

  isEntryBundleGroup(bundleGroup: BundleGroup): boolean {
    return this._graph
      .getNodeIdsConnectedTo(
        nullthrows(
          this._graph.getNodeIdByContentKey(getBundleGroupId(bundleGroup)),
        ),
        bundleGraphEdgeTypes.bundle,
      )
      .map(id => nullthrows(this._graph.getNode(id)))
      .some(n => n.type === 'root');
  }

  getEntryRoot(projectRoot: FilePath, target: Target): FilePath {
    let cached = this._targetEntryRoots.get(target.distDir);
    if (cached != null) {
      return cached;
    }

    let entryBundleGroupIds = this._graph.getNodeIdsConnectedFrom(
      nullthrows(this._graph.rootNodeId),
      bundleGraphEdgeTypes.bundle,
    );

    let entries = [];
    for (let bundleGroupId of entryBundleGroupIds) {
      let bundleGroupNode = this._graph.getNode(bundleGroupId);
      invariant(bundleGroupNode?.type === 'bundle_group');

      if (bundleGroupNode.value.target.distDir === target.distDir) {
        let entryAssetNode = this._graph.getNodeByContentKey(
          bundleGroupNode.value.entryAssetId,
        );
        invariant(entryAssetNode?.type === 'asset');
        entries.push(
          fromProjectPath(projectRoot, entryAssetNode.value.filePath),
        );
      }
    }

    let root = getRootDir(entries);
    this._targetEntryRoots.set(target.distDir, root);
    return root;
  }
}<|MERGE_RESOLUTION|>--- conflicted
+++ resolved
@@ -279,17 +279,13 @@
             .map(id => nullthrows(this._graph.getNode(id)))
             .some(node => node.type === 'bundle')
         ) {
-<<<<<<< HEAD
-          this._graph.addEdge(bundleNodeId, nodeId, 'references');
-          this.markDependencyReferenceable(node.value);
-          //all bundles that have this dependency need to have an edge from bundle to that dependency
-=======
           this._graph.addEdge(
             bundleNodeId,
             nodeId,
             bundleGraphEdgeTypes.references,
           );
->>>>>>> 1b980caf
+          this.markDependencyReferenceable(node.value);
+          //all bundles that have this dependency need to have an edge from bundle to that dependency
         }
       }
     }, assetNodeId);
@@ -301,7 +297,7 @@
       this._graph.addEdge(
         this._graph.getNodeIdByContentKey(bundle.id),
         this._graph.getNodeIdByContentKey(dependency.id),
-        'references',
+        bundleGraphEdgeTypes.references,
       );
     }
   }
@@ -331,9 +327,17 @@
       let resolvedNodeId = this._graph.getNodeIdByContentKey(resolved.id);
 
       if (
-        !this._graph.hasEdge(dependencyNodeId, resolvedNodeId, 'references')
+        !this._graph.hasEdge(
+          dependencyNodeId,
+          resolvedNodeId,
+          bundleGraphEdgeTypes.references,
+        )
       ) {
-        this._graph.addEdge(dependencyNodeId, resolvedNodeId, 'references');
+        this._graph.addEdge(
+          dependencyNodeId,
+          resolvedNodeId,
+          bundleGraphEdgeTypes.references,
+        );
         this._graph.removeEdge(dependencyNodeId, resolvedNodeId);
       }
     }
@@ -519,11 +523,6 @@
 
       if (node.type === 'dependency') {
         this.removeExternalDependency(bundle, node.value);
-<<<<<<< HEAD
-        if (this._graph.hasEdge(bundleNodeId, nodeId, 'references')) {
-          this._graph.addEdge(bundleNodeId, nodeId, 'references');
-          this.markDependencyReferenceable(node.value);
-=======
         if (
           this._graph.hasEdge(
             bundleNodeId,
@@ -536,7 +535,7 @@
             nodeId,
             bundleGraphEdgeTypes.references,
           );
->>>>>>> 1b980caf
+          this.markDependencyReferenceable(node.value);
         }
         if (
           this._graph.hasEdge(
@@ -693,16 +692,12 @@
     let bundleId = this._graph.getNodeIdByContentKey(bundle.id);
     this._graph.addEdge(dependencyId, assetId, bundleGraphEdgeTypes.references);
 
-<<<<<<< HEAD
-    this._graph.addEdge(dependencyId, bundleId, 'references');
-    this.markDependencyReferenceable(dependency);
-=======
     this._graph.addEdge(
       dependencyId,
       bundleId,
       bundleGraphEdgeTypes.references,
     );
->>>>>>> 1b980caf
+    this.markDependencyReferenceable(dependency);
     if (this._graph.hasEdge(dependencyId, assetId)) {
       this._graph.removeEdge(dependencyId, assetId);
     }
@@ -1068,7 +1063,7 @@
       },
       visit,
       start ? this._graph.getNodeIdByContentKey(start.id) : undefined, // start with root
-      // $FlowFixMe
+      // $FlowFixMe[incompatible-call]
       ALL_EDGE_TYPES,
     );
   }
@@ -1258,7 +1253,7 @@
     return this._graph
       .getNodeIdsConnectedTo(
         this._graph.getNodeIdByContentKey(asset.id),
-        // $FlowFixMe
+        // $FlowFixMe[incompatible-call]
         ALL_EDGE_TYPES,
       )
       .map(id => nullthrows(this._graph.getNode(id)))
