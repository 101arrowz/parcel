// @flow strict-local

import type {Readable} from 'stream';
import type SourceMap from '@parcel/source-map';
import type {FileSystem} from '@parcel/fs';
import type WorkerFarm from '@parcel/workers';
import type {PackageManager} from '@parcel/package-manager';
import type {Diagnostic} from '@parcel/diagnostic';
import type {PluginLogger} from '@parcel/logger';
import type {Cache} from '@parcel/cache';
import type {AST as _AST, ConfigResult as _ConfigResult} from './unsafe';

/** Plugin-specific AST, <code>any</code> */
export type AST = _AST;
export type ConfigResult = _ConfigResult;
/** Plugin-specific config result, <code>any</code> */
export type ConfigResultWithFilePath = {|
  contents: ConfigResult,
  filePath: FilePath,
|};
/** <code>process.env</code> */
export type EnvMap = typeof process.env;

export type QueryParameters = {[key: string]: string, ...};

export type JSONValue =
  | null
  | void // ? Is this okay?
  | boolean
  | number
  | string
  | Array<JSONValue>
  | JSONObject;

/** A JSON object (as in "map") */
export type JSONObject = {[key: string]: JSONValue, ...};

export type PackageName = string;
export type FilePath = string;
export type Glob = string;
export type Semver = string;
export type SemverRange = string;
/** See Dependency */
export type DependencySpecifier = string;

/** A pipeline as specified in the config mapping to <code>T</code>  */
export type GlobMap<T> = {[Glob]: T, ...};

export type RawParcelConfigPipeline = Array<PackageName>;

export type HMROptions = {port?: number, host?: string, ...};

/** The format of .parcelrc  */
export type RawParcelConfig = {|
  extends?: PackageName | FilePath | Array<PackageName | FilePath>,
  resolvers?: RawParcelConfigPipeline,
  transformers?: {[Glob]: RawParcelConfigPipeline, ...},
  bundler?: PackageName,
  namers?: RawParcelConfigPipeline,
  runtimes?: RawParcelConfigPipeline,
  packagers?: {[Glob]: PackageName, ...},
  optimizers?: {[Glob]: RawParcelConfigPipeline, ...},
  reporters?: RawParcelConfigPipeline,
  validators?: {[Glob]: RawParcelConfigPipeline, ...},
|};

/** A .parcelrc where all package names are resolved */
export type ResolvedParcelConfigFile = {|
  ...RawParcelConfig,
  +filePath: FilePath,
  +resolveFrom?: FilePath,
|};

/** Corresponds to <code>pkg#engines</code> */
export type Engines = {
  +browsers?: string | Array<string>,
  +electron?: SemverRange,
  +node?: SemverRange,
  +parcel?: SemverRange,
  ...
};

/** Corresponds to <code>pkg#targets.*.sourceMap</code> */
export type TargetSourceMapOptions = {|
  +sourceRoot?: string,
  +inline?: boolean,
  +inlineSources?: boolean,
|};

/**
 * A parsed version of PackageTargetDescriptor
 */
export interface Target {
  /** The output filename of the entry */
  +distEntry: ?FilePath;
  /** The output folder */
  +distDir: FilePath;
  +env: Environment;
  +name: string;
  +publicUrl: string;
  /** The location that created this Target, e.g. `package.json#main`*/
  +loc: ?SourceLocation;
}

/** In which environment the output should run (influces e.g. bundle loaders) */
export type EnvironmentContext =
  | 'browser'
  | 'web-worker'
  | 'service-worker'
  | 'node'
  | 'electron-main'
  | 'electron-renderer';

/** The JS module format for the bundle output */
export type OutputFormat = 'esmodule' | 'commonjs' | 'global';

/**
 * The format of <code>pkg#targets.*</code>
 *
 * See Environment and Target.
 */
export type PackageTargetDescriptor = {|
  +context?: EnvironmentContext,
  +engines?: Engines,
  +includeNodeModules?:
    | boolean
    | Array<PackageName>
    | {[PackageName]: boolean, ...},
  +outputFormat?: OutputFormat,
  +publicUrl?: string,
  +distDir?: FilePath,
  +sourceMap?: boolean | TargetSourceMapOptions,
  +isLibrary?: boolean,
  +optimize?: boolean,
  +scopeHoist?: boolean,
  +source?: FilePath | Array<FilePath>,
|};

/**
 * The target format when using the JS API.
 *
 * (Same as PackageTargetDescriptor, but <code>distDir</code> is required.)
 */
export type TargetDescriptor = {|
  ...PackageTargetDescriptor,
  +distDir: FilePath,
  +distEntry?: FilePath,
|};

/**
 * This is used when creating an Environment (see that).
 */
export type EnvironmentOptions = {|
  +context?: EnvironmentContext,
  +engines?: Engines,
  +includeNodeModules?:
    | boolean
    | Array<PackageName>
    | {[PackageName]: boolean, ...},
  +outputFormat?: OutputFormat,
  +isLibrary?: boolean,
  +shouldOptimize?: boolean,
  +shouldScopeHoist?: boolean,
  +sourceMap?: ?TargetSourceMapOptions,
|};

/**
 * A resolved browserslist, e.g.:
 * <pre><code>
 * {
 *   edge: '76',
 *   firefox: '67',
 *   chrome: '63',
 *   safari: '11.1',
 *   opera: '50',
 * }
 * </code></pre>
 */
export type VersionMap = {
  [string]: string,
  ...,
};

/**
 * Defines the environment in for the output bundle
 */
export interface Environment {
  +id: string;
  +context: EnvironmentContext;
  +engines: Engines;
  /** Whether to include all/none packages \
   *  (<code>true / false</code>), an array of package names to include, or an object \
   *  (of a package is not specified, it's included).
   */
  +includeNodeModules:
    | boolean
    | Array<PackageName>
    | {[PackageName]: boolean, ...};
  +outputFormat: OutputFormat;
  /** Whether this is a library build (e.g. less loaders) */
  +isLibrary: boolean;
  /** Whether the output should be minified. */
  +shouldOptimize: boolean;
  /** Whether scope hoisting is enabled. */
  +shouldScopeHoist: boolean;
  +sourceMap: ?TargetSourceMapOptions;

  /** Whether <code>context</code> specifies a browser context. */
  isBrowser(): boolean;
  /** Whether <code>context</code> specifies a node context. */
  isNode(): boolean;
  /** Whether <code>context</code> specifies an electron context. */
  isElectron(): boolean;
  /** Whether <code>context</code> specifies a worker context. */
  isWorker(): boolean;
  /** Whether <code>context</code> specifies an isolated context (can't access other loaded ancestor bundles). */
  isIsolated(): boolean;
  matchesEngines(minVersions: VersionMap): boolean;
}

/**
 * Format of <code>pkg#dependencies</code>, <code>pkg#devDependencies</code>, <code>pkg#peerDependencies</code>
 */
type PackageDependencies = {|
  [PackageName]: Semver,
|};

/**
 * Format of <code>package.json</code>
 */
export type PackageJSON = {
  name: PackageName,
  version: Semver,
  main?: FilePath,
  module?: FilePath,
  types?: FilePath,
  browser?: FilePath | {[FilePath]: FilePath | boolean, ...},
  source?: FilePath | Array<FilePath>,
  alias?: {[PackageName | FilePath | Glob]: PackageName | FilePath, ...},
  browserslist?: Array<string> | {[string]: Array<string>},
  engines?: Engines,
  targets?: {[string]: PackageTargetDescriptor, ...},
  dependencies?: PackageDependencies,
  devDependencies?: PackageDependencies,
  peerDependencies?: PackageDependencies,
  sideEffects?: boolean | FilePath | Array<FilePath>,
  bin?: string | {|[string]: FilePath|},
  ...
};

export type LogLevel = 'none' | 'error' | 'warn' | 'info' | 'verbose';
export type BuildMode = 'development' | 'production' | string;
export type DetailedReportOptions = {|
  assetsPerBundle?: number,
|};

export type InitialParcelOptions = {|
  +entries?: FilePath | Array<FilePath>,
  +entryRoot?: FilePath,
  +config?: DependencySpecifier,
  +defaultConfig?: DependencySpecifier,
  +env?: EnvMap,
  +targets?: ?(Array<string> | {+[string]: TargetDescriptor, ...}),

  +shouldDisableCache?: boolean,
  +cacheDir?: FilePath,
  +mode?: BuildMode,
  +hmrOptions?: ?HMROptions,
  +shouldContentHash?: boolean,
  +serveOptions?: InitialServerOptions | false,
  +shouldAutoInstall?: boolean,
  +logLevel?: LogLevel,
  +shouldProfile?: boolean,
  +shouldIncrementallyBundle?: boolean,
  +shouldPatchConsole?: boolean,
  +shouldBuildLazily?: boolean,

  +inputFS?: FileSystem,
  +outputFS?: FileSystem,
  +cache?: Cache,
  +workerFarm?: WorkerFarm,
  +packageManager?: PackageManager,
  +detailedReport?: ?DetailedReportOptions,

  +defaultTargetOptions?: {|
    +shouldOptimize?: boolean,
    +shouldScopeHoist?: boolean,
    +sourceMaps?: boolean,
    +publicUrl?: string,
    +distDir?: FilePath,
    +engines?: Engines,
  |},

  +additionalReporters?: Array<{|
    packageName: DependencySpecifier,
    resolveFrom: FilePath,
  |}>,

  // throwErrors
  // global?
|};

export type InitialServerOptions = {|
  +publicUrl?: string,
  +host?: string,
  +port: number,
  +https?: HTTPSOptions | boolean,
|};

export interface PluginOptions {
  +mode: BuildMode;
  +env: EnvMap;
  +hmrOptions: ?HMROptions;
  +serveOptions: ServerOptions | false;
  +shouldBuildLazily: boolean;
  +shouldAutoInstall: boolean;
  +logLevel: LogLevel;
  +entryRoot: FilePath;
  +projectRoot: FilePath;
  +cacheDir: FilePath;
  +inputFS: FileSystem;
  +outputFS: FileSystem;
  +packageManager: PackageManager;
  +instanceId: string;
  +detailedReport: ?DetailedReportOptions;
}

export type ServerOptions = {|
  +distDir: FilePath,
  +host?: string,
  +port: number,
  +https?: HTTPSOptions | boolean,
  +publicUrl?: string,
|};

export type HTTPSOptions = {|
  +cert: FilePath,
  +key: FilePath,
|};

/**
 * Source locations are 1-based, meaning lines and columns start at 1
 */
export type SourceLocation = {|
  +filePath: string,
  /** inclusive */
  +start: {|
    +line: number,
    +column: number,
  |},
  /** exclusive */
  +end: {|
    +line: number,
    +column: number,
  |},
|};

/**
 * An object that plugins can write arbitatry data to.
 */
export type Meta = JSONObject;

/**
 * An identifier in an asset (likely imported/exported).
 */
export type Symbol = string;

/**
 * A map of export names to the corresponding asset's local variable names.
 */
export interface AssetSymbols // eslint-disable-next-line no-undef
  extends Iterable<
    [Symbol, {|local: Symbol, loc: ?SourceLocation, meta?: ?Meta|}],
  > {
  /**
   * The exports of the asset are unknown, rather than just empty.
   * This is the default state.
   */
  +isCleared: boolean;
  get(
    exportSymbol: Symbol,
  ): ?{|local: Symbol, loc: ?SourceLocation, meta?: ?Meta|};
  hasExportSymbol(exportSymbol: Symbol): boolean;
  hasLocalSymbol(local: Symbol): boolean;
  exportSymbols(): Iterable<Symbol>;
}

export interface MutableAssetSymbols extends AssetSymbols {
  /**
   * Initilizes the map, sets isCleared to false.
   */
  ensure(): void;
  set(
    exportSymbol: Symbol,
    local: Symbol,
    loc: ?SourceLocation,
    meta?: ?Meta,
  ): void;
  delete(exportSymbol: Symbol): void;
}

/**
 * isWeak means: the symbol is not used by the parent asset itself and is merely reexported
 */
export interface MutableDependencySymbols // eslint-disable-next-line no-undef
  extends Iterable<
    [
      Symbol,
      {|local: Symbol, loc: ?SourceLocation, isWeak: boolean, meta?: ?Meta|},
    ],
  > {
  /**
   * Initilizes the map, sets isCleared to false.
   */
  ensure(): void;
  /**
   * The symbols taht are imports are unknown, rather than just empty.
   * This is the default state.
   */
  +isCleared: boolean;
  get(
    exportSymbol: Symbol,
  ): ?{|local: Symbol, loc: ?SourceLocation, isWeak: boolean, meta?: ?Meta|};
  hasExportSymbol(exportSymbol: Symbol): boolean;
  hasLocalSymbol(local: Symbol): boolean;
  exportSymbols(): Iterable<Symbol>;
  set(
    exportSymbol: Symbol,
    local: Symbol,
    loc: ?SourceLocation,
    isWeak: ?boolean,
  ): void;
  delete(exportSymbol: Symbol): void;
}

export type DependencyPriority = 'sync' | 'parallel' | 'lazy';
export type SpecifierType = 'commonjs' | 'esm' | 'url' | 'custom';

/**
 * Usen when creating a Dependency, see that.
 * @section transformer
 */
export type DependencyOptions = {|
  /** The specifier used to resolve the dependency. */
  +specifier: DependencySpecifier,
  /**
   * How the specifier should be interpreted.
   *   - esm: An ES module specifier. It is parsed as a URL, but bare specifiers are treated as node_modules.
   *   - commonjs: A CommonJS specifier. It is not parsed as a URL.
   *   - url: A URL that works as in a browser. Bare specifiers are treated as relative URLs.
   *   - custom: A custom specifier. Must be handled by a custom resolver plugin.
   */
  +specifierType: SpecifierType,
  /**
   * When the dependency should be loaded.
   *   - sync: The dependency should be resolvable synchronously. The resolved asset will be placed
   *       in the same bundle as the parent, or another bundle that's already on the page.
   *   - parallel: The dependency should be placed in a separate bundle that's loaded in parallel
   *       with the current bundle.
   *   - lazy: The dependency should be placed in a separate bundle that's loaded later.
   * @default 'sync'
   */
  +priority?: DependencyPriority,
  /**
   * When the dependency is a bundle entry (priority is "parallel" or "lazy"), this controls the naming
   * of that bundle. `needsStableName` indicates that the name should be stable over time, even when the
   * content of the bundle changes. This is useful for entries that a user would manually enter the URL
   * for, as well as for things like service workers or RSS feeds, where the URL must remain consistent
   * over time.
   */
  +needsStableName?: boolean,
  /** Whether the dependency is optional. If the dependency cannot be resolved, this will not fail the build. */
  +isOptional?: boolean,
  /** The location within the source file where the dependency was found. */
  +loc?: SourceLocation,
  /** The environment of the dependency. */
  +env?: EnvironmentOptions,
  /** Plugin-specific metadata for the dependency. */
  +meta?: Meta,
  /** The pipeline defined in .parcelrc that the dependency should be processed with. */
  +pipeline?: string,
  /**
   * The file path where the dependency should be resolved from.
   * By default, this is the path of the source file where the dependency was specified.
   */
  +resolveFrom?: FilePath,
  /** The symbols within the resolved module that the source file depends on. */
  +symbols?: $ReadOnlyMap<
    Symbol,
    {|local: Symbol, loc: ?SourceLocation, isWeak: boolean|},
  >,
|};

/**
 * A Dependency denotes a connection between two assets \
 * (likely some effect from the importee is expected - be it a side effect or a value is being imported).
 *
 * @section transformer
 */
export interface Dependency {
  /** The id of the dependency. */
  +id: string;
  /** The specifier used to resolve the dependency. */
  +specifier: DependencySpecifier;
  /**
   * How the specifier should be interpreted.
   *   - esm: An ES module specifier. It is parsed as a URL, but bare specifiers are treated as node_modules.
   *   - commonjs: A CommonJS specifier. It is not parsed as a URL.
   *   - url: A URL that works as in a browser. Bare specifiers are treated as relative URLs.
   *   - custom: A custom specifier. Must be handled by a custom resolver plugin.
   */
  +specifierType: SpecifierType;
  /**
   * When the dependency should be loaded.
   *   - sync: The dependency should be resolvable synchronously. The resolved asset will be placed
   *       in the same bundle as the parent, or another bundle that's already on the page.
   *   - parallel: The dependency should be placed in a separate bundle that's loaded in parallel
   *       with the current bundle.
   *   - lazy: The dependency should be placed in a separate bundle that's loaded later.
   * @default 'sync'
   */
  +priority: DependencyPriority;
  /**
   * When the dependency is a bundle entry (priority is "parallel" or "lazy"), this controls the naming
   * of that bundle. `needsStableName` indicates that the name should be stable over time, even when the
   * content of the bundle changes. This is useful for entries that a user would manually enter the URL
   * for, as well as for things like service workers or RSS feeds, where the URL must remain consistent
   * over time.
   */
  +needsStableName: boolean;
  /** Whether the dependency is optional. If the dependency cannot be resolved, this will not fail the build. */
  +isOptional: boolean;
  /** Whether the dependency is an entry. */
  +isEntry: boolean;
  /** The location within the source file where the dependency was found. */
  +loc: ?SourceLocation;
  /** The environment of the dependency. */
  +env: Environment;
  /** Plugin-specific metadata for the dependency. */
  +meta: Meta;
  /** If this is an entry, this is the target that is associated with that entry. */
  +target: ?Target;
  /** The id of the asset with this dependency. */
  +sourceAssetId: ?string;
  /** The file path of the asset with this dependency. */
  +sourcePath: ?FilePath;
  /** The type of the asset that referenced this dependency. */
  +sourceAssetType: ?string;
  /**
   * The file path where the dependency should be resolved from.
   * By default, this is the path of the source file where the dependency was specified.
   */
  +resolveFrom: ?FilePath;
  /** The pipeline defined in .parcelrc that the dependency should be processed with. */
  +pipeline: ?string;

  // TODO make immutable
  /** The symbols within the resolved module that the source file depends on. */
  +symbols: MutableDependencySymbols;
}

export type File = {|
  +filePath: FilePath,
  +hash?: string,
|};

/**
 * @section transformer
 */
export type ASTGenerator = {|
  type: string,
  version: Semver,
|};

export type BundleBehavior = 'inline' | 'isolated';

/**
 * An asset represents a file or part of a file. It may represent any data type, including source code,
 * binary data, etc. Assets may exist in the file system or may be virtual.
 *
 * @section transformer
 */
export interface BaseAsset {
  /** The id of the asset. */
  +id: string;
  /** The file system where the source is located. */
  +fs: FileSystem;
  /** The file path of the asset. */
  +filePath: FilePath;
  /**
   * The asset's type. This initially corresponds to the source file extension,
   * but it may be changed during transformation.
   */
  +type: string;
  /** The transformer options for the asset from the dependency query string. */
  +query: QueryParameters;
  /** The environment of the asset. */
  +env: Environment;
  /**
   * Whether this asset is part of the project, and not an external dependency (e.g. in node_modules).
   * This indicates that transformation using the project's configuration should be applied.
   */
  +isSource: boolean;
  /** Plugin-specific metadata for the asset. */
  +meta: Meta;
  /**
   * Controls which bundle the asset is placed into.
   *   - inline: The asset will be placed into a new inline bundle. Inline bundles are not written
   *       to a separate file, but embedded into the parent bundle.
   *   - isolated: The asset will be placed into a separate bundle.
   */
  +bundleBehavior: ?BundleBehavior;
  /**
   * If the asset is used as a bundle entry, this controls whether that bundle can be split
   * into multiple, or whether all of the dependencies must be placed in a single bundle.
   */
  +isBundleSplittable: boolean;
  /**
   * Whether this asset can be omitted if none of its exports are being used.
   * This is initially set by the resolver, but can be overridden by transformers.
   */
  +sideEffects: boolean;
  /**
   * When a transformer returns multiple assets, it can give them unique keys to identify them.
   * This can be used to find assets during packaging, or to create dependencies between multiple
   * assets returned by a transformer by using the unique key as the dependency specifier.
   */
  +uniqueKey: ?string;
  /** The type of the AST. */
  +astGenerator: ?ASTGenerator;
  /** The pipeline defined in .parcelrc that the asset should be processed with. */
  +pipeline: ?string;
  /** The symbols that the asset exports. */
  +symbols: AssetSymbols;
  /** Returns the current AST. */
  getAST(): Promise<?AST>;
  /** Returns the asset contents as a string. */
  getCode(): Promise<string>;
  /** Returns the asset contents as a buffer. */
  getBuffer(): Promise<Buffer>;
  /** Returns the asset contents as a stream. */
  getStream(): Readable;
  /** Returns the source map for the asset, if available. */
  getMap(): Promise<?SourceMap>;
  /** Returns a buffer representation of the source map, if available. */
  getMapBuffer(): Promise<?Buffer>;
  /** Returns a list of dependencies for the asset. */
  getDependencies(): $ReadOnlyArray<Dependency>;
}

/**
 * A mutable Asset, available during transformation.
 * @section transformer
 */
export interface MutableAsset extends BaseAsset {
  /**
   * The asset's type. This initially corresponds to the source file extension,
   * but it may be changed during transformation.
   */
  type: string;
  /**
   * Controls which bundle the asset is placed into.
   *   - inline: The asset will be placed into a new inline bundle. Inline bundles are not written
   *       to a separate file, but embedded into the parent bundle.
   *   - isolated: The asset will be placed into a separate bundle.
   */
  bundleBehavior: ?BundleBehavior;
  /**
   * If the asset is used as a bundle entry, this controls whether that bundle can be split
   * into multiple, or whether all of the dependencies must be placed in a single bundle.
   * @default true
   */
  isBundleSplittable: boolean;
  /**
   * Whether this asset can be omitted if none of its exports are being used.
   * This is initially set by the resolver, but can be overridden by transformers.
   */
  sideEffects: boolean;
  /** The symbols that the asset exports. */
  +symbols: MutableAssetSymbols;

  /** Adds a dependency to the asset. */
  addDependency(DependencyOptions): string;
  /**
   * Adds a url dependency to the asset.
   * This is a shortcut for addDependency that sets the specifierType to 'url' and priority to 'lazy'.
   */
  addURLDependency(url: string, opts: $Shape<DependencyOptions>): string;
  /** Invalidates the transformation when the given file is modified or deleted. */
  invalidateOnFileChange(FilePath): void;
  /** Invalidates the transformation when matched files are created. */
  invalidateOnFileCreate(FileCreateInvalidation): void;
  /** Invalidates the transformation when the given environment variable changes. */
  invalidateOnEnvChange(string): void;
  /** Sets the asset contents as a string. */
  setCode(string): void;
  /** Sets the asset contents as a buffer. */
  setBuffer(Buffer): void;
  /** Sets the asset contents as a stream. */
  setStream(Readable): void;
  /** Returns whether the AST has been modified. */
  setAST(AST): void;
  /** Sets the asset's AST. */
  isASTDirty(): boolean;
  /** Sets the asset's source map. */
  setMap(?SourceMap): void;
  setEnvironment(opts: EnvironmentOptions): void;
}

/**
 * An immutable Asset, available after transformation.
 * @section transformer
 */
export interface Asset extends BaseAsset {
  /** Statistics about the asset. */
  +stats: Stats;
}

export type DevDepOptions = {|
  specifier: DependencySpecifier,
  resolveFrom: FilePath,
  range?: ?SemverRange,
  /**
   * Whether to also invalidate the parcel plugin that loaded this dev dependency
   * when it changes. This is useful if the parcel plugin or another parent dependency
   * has its own cache for this dev dependency other than Node's require cache.
   */
  invalidateParcelPlugin?: boolean,
|};

/**
 * @section transformer
 */
export interface Config {
  +isSource: boolean;
  +searchPath: FilePath;
  +result: ConfigResult;
  +env: Environment;

  setResult(result: ConfigResult): void; // TODO: fix
  setResultHash(resultHash: string): void;
  invalidateOnFileChange(filePath: FilePath): void;
  invalidateOnFileCreate(invalidation: FileCreateInvalidation): void;
  addDevDependency(devDep: DevDepOptions): void;
  getConfigFrom(
    searchPath: FilePath,
    filePaths: Array<FilePath>,
    options: ?{|
      packageKey?: string,
      parse?: boolean,
      exclude?: boolean,
    |},
  ): Promise<ConfigResultWithFilePath | null>;
  getConfig(
    filePaths: Array<FilePath>,
    options: ?{|
      packageKey?: string,
      parse?: boolean,
      exclude?: boolean,
    |},
  ): Promise<ConfigResultWithFilePath | null>;
  getPackage(): Promise<PackageJSON | null>;
  shouldInvalidateOnStartup(): void;
}

export type Stats = {|
  time: number,
  size: number,
|};

/**
 * @section transformer
 */
export type GenerateOutput = {|
  +content: Blob,
  +map?: ?SourceMap,
|};

export type Blob = string | Buffer | Readable;

/**
 * Transformers can return multiple result objects to create new assets.
 * For example, a file may contain multiple parts of different types,
 * which should be processed by their respective transformation pipelines.
 *
 * @section transformer
 */
export type TransformerResult = {|
  /** The asset's type. */
  +type: string,
  /** The content of the asset. Either content or an AST is required. */
  +content?: ?Blob,
  /** The asset's AST. Either content or an AST is required. */
  +ast?: ?AST,
  /** The source map for the asset. */
  +map?: ?SourceMap,
  /** The dependencies of the asset. */
  +dependencies?: $ReadOnlyArray<DependencyOptions>,
  /** The environment of the asset. The options are merged with the input asset's environment. */
  +env?: EnvironmentOptions,
  /**
   * Controls which bundle the asset is placed into.
   *   - inline: The asset will be placed into a new inline bundle. Inline bundles are not written
   *       to a separate file, but embedded into the parent bundle.
   *   - isolated: The asset will be placed into a separate bundle.
   */
  +bundleBehavior?: ?BundleBehavior,
  /**
   * If the asset is used as a bundle entry, this controls whether that bundle can be split
   * into multiple, or whether all of the dependencies must be placed in a single bundle.
   */
  +isBundleSplittable?: boolean,
  /** Plugin-specific metadata for the asset. */
  +meta?: Meta,
  /** The pipeline defined in .parcelrc that the asset should be processed with. */
  +pipeline?: ?string,
  /**
   * Whether this asset can be omitted if none of its exports are being used.
   * This is initially set by the resolver, but can be overridden by transformers.
   */
  +sideEffects?: boolean,
  /** The symbols that the asset exports. */
  +symbols?: $ReadOnlyMap<Symbol, {|local: Symbol, loc: ?SourceLocation|}>,
  /**
   * When a transformer returns multiple assets, it can give them unique keys to identify them.
   * This can be used to find assets during packaging, or to create dependencies between multiple
   * assets returned by a transformer by using the unique key as the dependency specifier.
   */
  +uniqueKey?: ?string,
|};

export type Async<T> = T | Promise<T>;

/**
 * @section transformer
 */
export type ResolveFn = (from: FilePath, to: string) => Promise<FilePath>;

/**
 * @section validator
 * @experimental
 */
type ResolveConfigFn = (configNames: Array<FilePath>) => Promise<?FilePath>;

/**
 * @section validator
 * @experimental
 */
type ResolveConfigWithPathFn = (
  configNames: Array<FilePath>,
  assetFilePath: string,
) => Promise<?FilePath>;

/**
 * @section validator
 * @experimental
 */
export type ValidateResult = {|
  warnings: Array<Diagnostic>,
  errors: Array<Diagnostic>,
|};

/**
 * @section validator
 * @experimental
 */
export type DedicatedThreadValidator = {|
  validateAll: ({|
    assets: Asset[],
    resolveConfigWithPath: ResolveConfigWithPathFn,
    options: PluginOptions,
    logger: PluginLogger,
  |}) => Async<Array<?ValidateResult>>,
|};

/**
 * @section validator
 * @experimental
 */
export type MultiThreadValidator = {|
  validate: ({|
    asset: Asset,
    config: ConfigResult | void,
    options: PluginOptions,
    logger: PluginLogger,
  |}) => Async<ValidateResult | void>,
  getConfig?: ({|
    asset: Asset,
    resolveConfig: ResolveConfigFn,
    options: PluginOptions,
    logger: PluginLogger,
  |}) => Async<ConfigResult | void>,
|};

/**
 * @section validator
 */
export type Validator = DedicatedThreadValidator | MultiThreadValidator;

/**
 * The methods for a transformer plugin.
 * @section transformer
 */
export type Transformer = {|
  loadConfig?: ({|
    config: Config,
    options: PluginOptions,
    logger: PluginLogger,
  |}) => Async<void>,
  /** Whether an AST from a previous transformer can be reused (to prevent double-parsing) */
  canReuseAST?: ({|
    ast: AST,
    options: PluginOptions,
    logger: PluginLogger,
  |}) => boolean,
  /** Parse the contents into an ast */
  parse?: ({|
    asset: MutableAsset,
    config: ?ConfigResult,
    resolve: ResolveFn,
    options: PluginOptions,
    logger: PluginLogger,
  |}) => Async<?AST>,
  /** Transform the asset and/or add new assets */
  transform({|
    asset: MutableAsset,
    config: ?ConfigResult,
    resolve: ResolveFn,
    options: PluginOptions,
    logger: PluginLogger,
  |}): Async<Array<TransformerResult | MutableAsset>>,
  /** Stringify the AST */
  generate?: ({|
    asset: Asset,
    ast: AST,
    options: PluginOptions,
    logger: PluginLogger,
  |}) => Async<GenerateOutput>,
|};

/**
 * Used to control a traversal
 * @section bundler
 */
export interface TraversalActions {
  /** Skip the current node's children and continue the traversal if there are other nodes in the queue. */
  skipChildren(): void;
  /** Stop the traversal */
  stop(): void;
}

/**
 * Essentially GraphTraversalCallback, but allows adding specific node enter and exit callbacks.
 * @section bundler
 */
export type GraphVisitor<TNode, TContext> =
  | GraphTraversalCallback<TNode, TContext>
  | {|
      enter?: GraphTraversalCallback<TNode, TContext>,
      exit?: GraphTraversalCallback<TNode, TContext>,
    |};

/**
 * A generic callback for graph traversals
 * @param context The parent node's return value is passed as a parameter to the children's callback. \
 * This can be used to forward information from the parent to children in a DFS (unlike a global variable).
 * @section bundler
 */
export type GraphTraversalCallback<TNode, TContext> = (
  node: TNode,
  context: ?TContext,
  actions: TraversalActions,
) => ?TContext;

/**
 * @section bundler
 */
export type BundleTraversable =
  | {|+type: 'asset', value: Asset|}
  | {|+type: 'dependency', value: Dependency|};

/**
 * @section bundler
 */
export type BundleGraphTraversable =
  | {|+type: 'asset', value: Asset|}
  | {|+type: 'dependency', value: Dependency|};

/**
 * Options for MutableBundleGraph's <code>createBundle</code>.
 *
 * If an <code>entryAsset</code> is provided, <code>uniqueKey</code> (for the bundle id),
 * <code>type</code>, and <code>env</code> will be inferred from the <code>entryAsset</code>.
 *
 * If an <code>entryAsset</code> is not provided, <code>uniqueKey</code> (for the bundle id),
 * <code>type</code>, and <code>env</code> must be provided.
 *
 * isSplittable defaults to <code>entryAsset.isSplittable</code> or <code>false</code>
 * @section bundler
 */
export type CreateBundleOpts =
  // If an entryAsset is provided, a bundle id, type, and environment will be
  // inferred from the entryAsset.
  | {|
      +uniqueKey?: string,
      +entryAsset: Asset,
      +target: Target,
      +isEntry?: ?boolean,
      +isInline?: ?boolean,
      +isSplittable?: ?boolean,
      +type?: ?string,
      +env?: ?Environment,
      +pipeline?: ?string,
    |}
  // If an entryAsset is not provided, a bundle id, type, and environment must
  // be provided.
  | {|
      +uniqueKey: string,
      +entryAsset?: Asset,
      +target: Target,
      +isEntry?: ?boolean,
      +isInline?: ?boolean,
      +isSplittable?: ?boolean,
      +type: string,
      +env: Environment,
      +pipeline?: ?string,
    |};

/**
 * Specifies a symbol in an asset
 * @section packager
 */
export type SymbolResolution = {|
  /** The Asset which exports the symbol. */
  +asset: Asset,
  /** under which name the symbol is exported */
  +exportSymbol: Symbol | string,
  /** The identifier under which the symbol can be referenced. */
  +symbol: void | null | false | Symbol,
  /** The location of the specifier that lead to this result. */
  +loc: ?SourceLocation,
|};

/**
 * @section packager
 */
export type ExportSymbolResolution = {|
  ...SymbolResolution,
  +exportAs: Symbol | string,
|};

/**
 * A Bundle (a collection of assets)
 *
 * @section bundler
 */
export interface Bundle {
  +id: string;
  /** Whether this value is inside <code>filePath</code> it will be replace with the real hash at the end. */
  +hashReference: string;
  +type: string;
  +env: Environment;
  /** Whether this is an entry (e.g. should not be hashed). */
  +isEntry: ?boolean;
  /** Whether this bundle should be inlined into the parent bundle(s), */
  +isInline: ?boolean;
  +isSplittable: ?boolean;
  +target: Target;
  /** Assets that run when the bundle is loaded (e.g. runtimes could be added). VERIFY */
  getEntryAssets(): Array<Asset>;
  /** The actual entry (which won't be a runtime). */
  getMainEntry(): ?Asset;
  hasAsset(Asset): boolean;
  hasDependency(Dependency): boolean;
  /** Traverses the assets in the bundle. */
  traverseAssets<TContext>(visit: GraphVisitor<Asset, TContext>): ?TContext;
  /** Traverses assets and dependencies (see BundleTraversable). */
  traverse<TContext>(
    visit: GraphVisitor<BundleTraversable, TContext>,
  ): ?TContext;
}

/**
 * A Bundle that got named by a Namer
 * @section bundler
 */
export interface NamedBundle extends Bundle {
  +publicId: string;
  +name: string;
  +displayName: string;
}

export interface PackagedBundle extends NamedBundle {
  +filePath: FilePath;
  +stats: Stats;
}

/**
 * A collection of sibling bundles (which are stored in the BundleGraph) that should be loaded together (in order).
 * @section bundler
 */
export type BundleGroup = {|
  +target: Target,
  +entryAssetId: string,
|};

/**
 * A BundleGraph in the Bundler that can be modified
 * @section bundler
 */
export interface MutableBundleGraph extends BundleGraph<Bundle> {
  /** Add asset and all child nodes to the bundle. */
  addAssetGraphToBundle(
    Asset,
    Bundle,
    shouldSkipDependency?: (Dependency) => boolean,
  ): void;
  addEntryToBundle(
    Asset,
    Bundle,
    shouldSkipDependency?: (Dependency) => boolean,
  ): void;
  addBundleToBundleGroup(Bundle, BundleGroup): void;
  createAssetReference(Dependency, Asset, Bundle): void;
  createBundleReference(Bundle, Bundle): void;
  createBundle(CreateBundleOpts): Bundle;
  /** Turns an edge (Dependency -> Asset-s) into (Dependency -> BundleGroup -> Asset-s) */
  createBundleGroup(Dependency, Target): BundleGroup;
  getDependencyAssets(Dependency): Array<Asset>;
  getParentBundlesOfBundleGroup(BundleGroup): Array<Bundle>;
  getTotalSize(Asset): number;
  /** Remove all "contains" edges from the bundle to the nodes in the asset's subgraph. */
  removeAssetGraphFromBundle(Asset, Bundle): void;
  removeBundleGroup(bundleGroup: BundleGroup): void;
  /** Turns a dependency to a different bundle into a dependency to an asset inside <code>bundle</code>. */
  internalizeAsyncDependency(bundle: Bundle, dependency: Dependency): void;
<<<<<<< HEAD
  merge(MutableBundleGraph): void;
  cleanup(MutableBundleGraph): void;
=======
>>>>>>> e7b4e7b3
}

/**
 * A Graph that contains Bundle-s, Asset-s, Dependency-s, BundleGroup-s
 * @section bundler
 */
export interface BundleGraph<TBundle: Bundle> {
  getAssetById(id: string): Asset;
  getAssetPublicId(asset: Asset): string;
  getBundles(): Array<TBundle>;
  getBundleGroupsContainingBundle(bundle: Bundle): Array<BundleGroup>;
  getBundlesInBundleGroup(bundleGroup: BundleGroup): Array<TBundle>;
  /** Child bundles are Bundles that might be loaded by an asset in the bundle */
  getChildBundles(bundle: Bundle): Array<TBundle>;
  getParentBundles(bundle: Bundle): Array<TBundle>;
  /** Bundles that are referenced (by filename) */
  getReferencedBundles(
    bundle: Bundle,
    opts?: {|recursive: boolean|},
  ): Array<TBundle>;
  /** Get the dependencies that the asset requires */
  getDependencies(asset: Asset): Array<Dependency>;
  /** Get the dependencies that require the asset */
  getIncomingDependencies(asset: Asset): Array<Dependency>;
  /** Get the asset that created the dependency. */
  getAssetWithDependency(dep: Dependency): ?Asset;
  isEntryBundleGroup(bundleGroup: BundleGroup): boolean;
  updateAssetGraph(Asset, AssetGraph): void;
  /**
   * Returns undefined if the specified dependency was excluded or wasn't async \
   * and otherwise the BundleGroup or Asset that the dependency resolves to.
   */
  resolveAsyncDependency(
    dependency: Dependency,
    bundle: ?Bundle,
  ): ?(
    | {|type: 'bundle_group', value: BundleGroup|}
    | {|type: 'asset', value: Asset|}
  );
  /** If a dependency was excluded since it's unused based on symbol data. */
  isDependencySkipped(dependency: Dependency): boolean;
  /** Find out which asset the dependency resolved to. */
  getDependencyResolution(dependency: Dependency, bundle: ?Bundle): ?Asset;
  getReferencedBundle(dependency: Dependency, bundle: Bundle): ?TBundle;
  findBundlesWithAsset(Asset): Array<TBundle>;
  findBundlesWithDependency(Dependency): Array<TBundle>;
  /** Whether the asset is already included in a compatible (regarding EnvironmentContext) parent bundle. */
  isAssetReachableFromBundle(asset: Asset, bundle: Bundle): boolean;
  findReachableBundleWithAsset(bundle: Bundle, asset: Asset): ?TBundle;
  isAssetReferencedByDependant(bundle: Bundle, asset: Asset): boolean;
  hasParentBundleOfType(bundle: Bundle, type: string): boolean;
  /**
   * Resolve the export `symbol` of `asset` to the source,
   * stopping at the first asset after leaving `bundle`.
   * `symbol === null`: bailout (== caller should do `asset.exports[exportsSymbol]`)
   * `symbol === undefined`: symbol not found
   * `symbol === false`: skipped
   *
   * <code>asset</code> exports <code>symbol</code>, try to find the asset where the \
   * corresponding variable lives (resolves re-exports). Stop resolving transitively once \
   * <code>boundary</code> was left (<code>bundle.hasAsset(asset) === false</code>), then <code>result.symbol</code> is undefined.
   */
  resolveSymbol(
    asset: Asset,
    symbol: Symbol,
    boundary: ?Bundle,
  ): SymbolResolution;
  /** Gets the symbols that are (transivitely) exported by the asset */
  getExportedSymbols(
    asset: Asset,
    boundary: ?Bundle,
  ): Array<ExportSymbolResolution>;
  traverse<TContext>(
    GraphVisitor<BundleGraphTraversable, TContext>,
    start: ?(Asset | Dependency),
  ): ?TContext;
  traverseBundles<TContext>(
    visit: GraphVisitor<TBundle, TContext>,
    startBundle: ?Bundle,
  ): ?TContext;
  getUsedSymbols(Asset | Dependency): $ReadOnlySet<Symbol>;
}

/**
 * @section bundler
 */
export type BundleResult = {|
  +contents: Blob,
  +ast?: AST,
  +map?: ?SourceMap,
  +type?: string,
|};

export type GlobInvalidation = {|
  glob: Glob,
|};

export type FileInvalidation = {|
  filePath: FilePath,
|};

export type FileAboveInvalidation = {|
  fileName: string,
  aboveFilePath: FilePath,
|};

export type FileCreateInvalidation =
  | FileInvalidation
  | GlobInvalidation
  | FileAboveInvalidation;

/**
 * @section resolver
 */
export type ResolveResult = {|
  +filePath?: FilePath,
  +pipeline?: ?string,
  +isExcluded?: boolean,
  +priority?: DependencyPriority,
  /** Corresponds to BaseAsset's <code>sideEffects</code>. */
  +sideEffects?: boolean,
  /** A resolver might want to resolve to a dummy, in this case <code>filePath</code> is rather "resolve from". */
  +code?: string,
  /** Whether this dependency can be deferred by Parcel itself (true by default). */
  +canDefer?: boolean,
  /** A resolver might return diagnostics to also run subsequent resolvers while still providing a reason why it failed. */
  +diagnostics?: Diagnostic | Array<Diagnostic>,
  /** Is spread (shallowly merged) onto the request's dependency.meta */
  +meta?: JSONObject,
  +invalidateOnFileCreate?: Array<FileCreateInvalidation>,
  +invalidateOnFileChange?: Array<FilePath>,
|};

export type ConfigOutput = {|
  config: ConfigResult,
  files: Array<File>,
|};

/**
 * Turns an asset graph into a BundleGraph.
 *
 * bundle and optimize run in series and are functionally identitical.
 * @section bundler
 */
export type Bundler = {|
  loadConfig?: ({|
    config: Config,
    options: PluginOptions,
    logger: PluginLogger,
  |}) => Async<void>,
  bundle({|
    bundleGraph: MutableBundleGraph,
    config: ?ConfigResult,
    options: PluginOptions,
    logger: PluginLogger,
    startValue: ?(Asset | Dependency),
  |}): Async<void>,
  optimize({|
    bundleGraph: MutableBundleGraph,
    config: ?ConfigResult,
    options: PluginOptions,
    logger: PluginLogger,
  |}): Async<void>,
  update({|
    bundleGraph: MutableBundleGraph,
    config: ?ConfigResult,
    options: PluginOptions,
    assetGraphTransformationSubGraph: MutableBundleGraph,
    changedAssets: Map<string, Asset>,
  |}): Async<void>,
|};

/**
 * @section namer
 */
export type Namer = {|
  loadConfig?: ({|
    config: Config,
    options: PluginOptions,
    logger: PluginLogger,
  |}) => Async<void>,
  /** Return a filename/-path for <code>bundle</code> or nullish to leave it to the next namer plugin. */
  name({|
    bundle: Bundle,
    bundleGraph: BundleGraph<Bundle>,
    config: ?ConfigResult,
    options: PluginOptions,
    logger: PluginLogger,
  |}): Async<?FilePath>,
|};

/**
 * A "synthetic" asset that will be inserted into the bundle graph.
 * @section runtime
 */
export type RuntimeAsset = {|
  +filePath: FilePath,
  +code: string,
  +dependency?: Dependency,
  +isEntry?: boolean,
|};

/**
 * @section runtime
 */
export type Runtime = {|
  loadConfig?: ({|
    config: Config,
    options: PluginOptions,
    logger: PluginLogger,
  |}) => Async<void>,
  apply({|
    bundle: NamedBundle,
    bundleGraph: BundleGraph<NamedBundle>,
    config: ?ConfigResult,
    options: PluginOptions,
    logger: PluginLogger,
  |}): Async<void | RuntimeAsset | Array<RuntimeAsset>>,
|};

/**
 * @section packager
 */
export type Packager = {|
  loadConfig?: ({|
    config: Config,
    options: PluginOptions,
    logger: PluginLogger,
  |}) => Async<void>,
  package({|
    bundle: NamedBundle,
    bundleGraph: BundleGraph<NamedBundle>,
    options: PluginOptions,
    logger: PluginLogger,
    config: ?ConfigResult,
    getInlineBundleContents: (
      Bundle,
      BundleGraph<NamedBundle>,
    ) => Async<{|contents: Blob|}>,
    getSourceMapReference: (map: ?SourceMap) => Async<?string>,
  |}): Async<BundleResult>,
|};

/**
 * @section optimizer
 */
export type Optimizer = {|
  loadConfig?: ({|
    config: Config,
    options: PluginOptions,
    logger: PluginLogger,
  |}) => Async<void>,
  optimize({|
    bundle: NamedBundle,
    bundleGraph: BundleGraph<NamedBundle>,
    contents: Blob,
    map: ?SourceMap,
    options: PluginOptions,
    logger: PluginLogger,
    config: ?ConfigResult,
    getSourceMapReference: (map: ?SourceMap) => Async<?string>,
  |}): Async<BundleResult>,
|};

/**
 * @section resolver
 */
export type Resolver = {|
  resolve({|
    dependency: Dependency,
    options: PluginOptions,
    logger: PluginLogger,
    filePath: FilePath,
    pipeline: ?string,
  |}): Async<?ResolveResult>,
|};

/**
 * @section reporter
 */
export type ProgressLogEvent = {|
  +type: 'log',
  +level: 'progress',
  +phase?: string,
  +message: string,
|};

/**
 * A log event with a rich diagnostic
 * @section reporter
 */
export type DiagnosticLogEvent = {|
  +type: 'log',
  +level: 'error' | 'warn' | 'info' | 'verbose',
  +diagnostics: Array<Diagnostic>,
|};

/**
 * @section reporter
 */
export type TextLogEvent = {|
  +type: 'log',
  +level: 'success',
  +message: string,
|};

/**
 * @section reporter
 */
export type LogEvent = ProgressLogEvent | DiagnosticLogEvent | TextLogEvent;

/**
 * The build just started.
 * @section reporter
 */
export type BuildStartEvent = {|
  +type: 'buildStart',
|};

/**
 * The build just started in watch mode.
 * @section reporter
 */
export type WatchStartEvent = {|
  +type: 'watchStart',
|};

/**
 * The build just ended in watch mode.
 * @section reporter
 */
export type WatchEndEvent = {|
  +type: 'watchEnd',
|};

/**
 * A new Dependency is being resolved.
 * @section reporter
 */
export type ResolvingProgressEvent = {|
  +type: 'buildProgress',
  +phase: 'resolving',
  +dependency: Dependency,
|};

/**
 * A new Asset is being transformed.
 * @section reporter
 */
export type TransformingProgressEvent = {|
  +type: 'buildProgress',
  +phase: 'transforming',
  +filePath: FilePath,
|};

/**
 * The BundleGraph is generated.
 * @section reporter
 */
export type BundlingProgressEvent = {|
  +type: 'buildProgress',
  +phase: 'bundling',
|};

/**
 * A new Bundle is being packaged.
 * @section reporter
 */
export type PackagingProgressEvent = {|
  +type: 'buildProgress',
  +phase: 'packaging',
  +bundle: NamedBundle,
|};

/**
 * A new Bundle is being optimized.
 * @section reporter
 */
export type OptimizingProgressEvent = {|
  +type: 'buildProgress',
  +phase: 'optimizing',
  +bundle: NamedBundle,
|};

/**
 * @section reporter
 */
export type BuildProgressEvent =
  | ResolvingProgressEvent
  | TransformingProgressEvent
  | BundlingProgressEvent
  | PackagingProgressEvent
  | OptimizingProgressEvent;

/**
 * The build was successful.
 * @section reporter
 */
export type BuildSuccessEvent = {|
  +type: 'buildSuccess',
  +bundleGraph: BundleGraph<PackagedBundle>,
  +buildTime: number,
  +changedAssets: Map<string, Asset>,
  +requestBundle: (bundle: NamedBundle) => Promise<BuildSuccessEvent>,
|};

/**
 * The build failed.
 * @section reporter
 */
export type BuildFailureEvent = {|
  +type: 'buildFailure',
  +diagnostics: Array<Diagnostic>,
|};

/**
 * @section reporter
 */
export type BuildEvent = BuildFailureEvent | BuildSuccessEvent;

/**
 * A new file is being validated.
 * @section reporter
 */
export type ValidationEvent = {|
  +type: 'validation',
  +filePath: FilePath,
|};

/**
 * @section reporter
 */
export type ReporterEvent =
  | LogEvent
  | BuildStartEvent
  | BuildProgressEvent
  | BuildSuccessEvent
  | BuildFailureEvent
  | WatchStartEvent
  | WatchEndEvent
  | ValidationEvent;

/**
 * @section reporter
 */
export type Reporter = {|
  report({|
    event: ReporterEvent,
    options: PluginOptions,
    logger: PluginLogger,
  |}): Async<void>,
|};

export interface ErrorWithCode extends Error {
  +code?: string;
}

export interface IDisposable {
  dispose(): mixed;
}

export interface AsyncSubscription {
  unsubscribe(): Promise<mixed>;
}<|MERGE_RESOLUTION|>--- conflicted
+++ resolved
@@ -1134,11 +1134,6 @@
   removeBundleGroup(bundleGroup: BundleGroup): void;
   /** Turns a dependency to a different bundle into a dependency to an asset inside <code>bundle</code>. */
   internalizeAsyncDependency(bundle: Bundle, dependency: Dependency): void;
-<<<<<<< HEAD
-  merge(MutableBundleGraph): void;
-  cleanup(MutableBundleGraph): void;
-=======
->>>>>>> e7b4e7b3
 }
 
 /**
