--- conflicted
+++ resolved
@@ -457,24 +457,11 @@
     // Remove assets that are duplicated between shared bundles.
     deduplicate(bundleGraph);
   },
-<<<<<<< HEAD
-  update({
-    bundleGraph,
-    config,
-    assetGraphTransformationSubGraph,
-    changedAssets,
-  }) {
-    //can updateAssetgraph here or bundle ?
-    // changedAssets.forEach(value => {
-    //   bundleGraph.updateAssetGraph(value, assetGraphTransformationSubGraph);
-    // });
-    //bundleGraph.merge(assetGraphTransformationSubGraph);
-=======
   update({bundleGraph, changedAssets}) {
     // for each changed asset, check if the asset is already in a bundle
     // if so, then re-add it to clear the bundle hash
     // else grab the asset's dependencies and add the asset to the dependency's bundles
->>>>>>> e7b4e7b3
+    console.log('Im Updating');
     changedAssets.forEach(value => {
       let connectedBundles = bundleGraph.findBundlesWithAsset(value);
       if (connectedBundles.length > 0) {
